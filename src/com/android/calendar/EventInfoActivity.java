/*
 * Copyright (C) 2007 The Android Open Source Project
 *
 * Licensed under the Apache License, Version 2.0 (the "License");
 * you may not use this file except in compliance with the License.
 * You may obtain a copy of the License at
 *
 *      http://www.apache.org/licenses/LICENSE-2.0
 *
 * Unless required by applicable law or agreed to in writing, software
 * distributed under the License is distributed on an "AS IS" BASIS,
 * WITHOUT WARRANTIES OR CONDITIONS OF ANY KIND, either express or implied.
 * See the License for the specific language governing permissions and
 * limitations under the License.
 */

package com.android.calendar;

import static android.provider.Calendar.EVENT_BEGIN_TIME;
import static android.provider.Calendar.EVENT_END_TIME;
import static android.provider.Calendar.AttendeesColumns.ATTENDEE_STATUS;

import android.app.Activity;
import android.content.ActivityNotFoundException;
import android.content.AsyncQueryHandler;
import android.content.ContentProviderOperation;
import android.content.ContentResolver;
import android.content.ContentUris;
import android.content.ContentValues;
import android.content.Context;
import android.content.Intent;
import android.content.OperationApplicationException;
import android.content.SharedPreferences;
import android.content.res.Resources;
import android.database.Cursor;
import android.graphics.PorterDuff;
import android.graphics.Rect;
import android.net.Uri;
import android.os.Bundle;
import android.os.RemoteException;
import android.pim.EventRecurrence;
import android.provider.Calendar;
import android.provider.ContactsContract;
import android.provider.Calendar.Attendees;
import android.provider.Calendar.Calendars;
import android.provider.Calendar.Events;
import android.provider.Calendar.Reminders;
import android.provider.ContactsContract.CommonDataKinds;
import android.provider.ContactsContract.Contacts;
import android.provider.ContactsContract.Data;
import android.provider.ContactsContract.Intents;
import android.provider.ContactsContract.Presence;
import android.provider.ContactsContract.QuickContact;
import android.provider.ContactsContract.CommonDataKinds.Email;
import android.text.TextUtils;
import android.text.format.DateFormat;
import android.text.format.DateUtils;
import android.text.format.Time;
import android.text.util.Linkify;
import android.text.util.Rfc822Token;
import android.util.Log;
import android.view.KeyEvent;
import android.view.LayoutInflater;
import android.view.Menu;
import android.view.MenuItem;
import android.view.MotionEvent;
import android.view.View;
import android.view.View.OnTouchListener;
import android.widget.AdapterView;
import android.widget.ArrayAdapter;
import android.widget.ImageButton;
import android.widget.ImageView;
import android.widget.LinearLayout;
import android.widget.QuickContactBadge;
import android.widget.Spinner;
import android.widget.TextView;
import android.widget.Toast;

import java.util.ArrayList;
import java.util.Arrays;
import java.util.HashMap;
import java.util.TimeZone;
import java.util.regex.Pattern;

public class EventInfoActivity extends Activity implements View.OnClickListener,
        AdapterView.OnItemSelectedListener {
    public static final boolean DEBUG = false;

    public static final String TAG = "EventInfoActivity";

    private static final int MAX_REMINDERS = 5;

    /**
     * These are the corresponding indices into the array of strings
     * "R.array.change_response_labels" in the resource file.
     */
    static final int UPDATE_SINGLE = 0;
    static final int UPDATE_ALL = 1;

    private static final String[] EVENT_PROJECTION = new String[] {
        Events._ID,                  // 0  do not remove; used in DeleteEventHelper
        Events.TITLE,                // 1  do not remove; used in DeleteEventHelper
        Events.RRULE,                // 2  do not remove; used in DeleteEventHelper
        Events.ALL_DAY,              // 3  do not remove; used in DeleteEventHelper
        Events.CALENDAR_ID,          // 4  do not remove; used in DeleteEventHelper
        Events.DTSTART,              // 5  do not remove; used in DeleteEventHelper
        Events._SYNC_ID,             // 6  do not remove; used in DeleteEventHelper
        Events.EVENT_TIMEZONE,       // 7  do not remove; used in DeleteEventHelper
        Events.DESCRIPTION,          // 8
        Events.EVENT_LOCATION,       // 9
        Events.HAS_ALARM,            // 10
        Events.ACCESS_LEVEL,         // 11
        Events.COLOR,                // 12
        Events.HAS_ATTENDEE_DATA,    // 13
        Events.GUESTS_CAN_MODIFY,    // 14
        // TODO Events.GUESTS_CAN_INVITE_OTHERS has not been implemented in calendar provider
        Events.GUESTS_CAN_INVITE_OTHERS, // 15
        Events.ORGANIZER,            // 16
    };
    private static final int EVENT_INDEX_ID = 0;
    private static final int EVENT_INDEX_TITLE = 1;
    private static final int EVENT_INDEX_RRULE = 2;
    private static final int EVENT_INDEX_ALL_DAY = 3;
    private static final int EVENT_INDEX_CALENDAR_ID = 4;
    private static final int EVENT_INDEX_SYNC_ID = 6;
    private static final int EVENT_INDEX_EVENT_TIMEZONE = 7;
    private static final int EVENT_INDEX_DESCRIPTION = 8;
    private static final int EVENT_INDEX_EVENT_LOCATION = 9;
    private static final int EVENT_INDEX_HAS_ALARM = 10;
    private static final int EVENT_INDEX_ACCESS_LEVEL = 11;
    private static final int EVENT_INDEX_COLOR = 12;
    private static final int EVENT_INDEX_HAS_ATTENDEE_DATA = 13;
    private static final int EVENT_INDEX_GUESTS_CAN_MODIFY = 14;
    private static final int EVENT_INDEX_CAN_INVITE_OTHERS = 15;
    private static final int EVENT_INDEX_ORGANIZER = 16;

    private static final String[] ATTENDEES_PROJECTION = new String[] {
        Attendees._ID,                      // 0
        Attendees.ATTENDEE_NAME,            // 1
        Attendees.ATTENDEE_EMAIL,           // 2
        Attendees.ATTENDEE_RELATIONSHIP,    // 3
        Attendees.ATTENDEE_STATUS,          // 4
    };
    private static final int ATTENDEES_INDEX_ID = 0;
    private static final int ATTENDEES_INDEX_NAME = 1;
    private static final int ATTENDEES_INDEX_EMAIL = 2;
    private static final int ATTENDEES_INDEX_RELATIONSHIP = 3;
    private static final int ATTENDEES_INDEX_STATUS = 4;

    private static final String ATTENDEES_WHERE = Attendees.EVENT_ID + "=%d";

    private static final String ATTENDEES_SORT_ORDER = Attendees.ATTENDEE_NAME + " ASC, "
            + Attendees.ATTENDEE_EMAIL + " ASC";

    static final String[] CALENDARS_PROJECTION = new String[] {
        Calendars._ID,           // 0
        Calendars.DISPLAY_NAME,  // 1
        Calendars.OWNER_ACCOUNT, // 2
        Calendars.ORGANIZER_CAN_RESPOND // 3
    };
    static final int CALENDARS_INDEX_DISPLAY_NAME = 1;
    static final int CALENDARS_INDEX_OWNER_ACCOUNT = 2;
    static final int CALENDARS_INDEX_OWNER_CAN_RESPOND = 3;

    static final String CALENDARS_WHERE = Calendars._ID + "=%d";
    static final String CALENDARS_DUPLICATE_NAME_WHERE = Calendars.DISPLAY_NAME + "=?";

    private static final String[] REMINDERS_PROJECTION = new String[] {
        Reminders._ID,      // 0
        Reminders.MINUTES,  // 1
    };
    private static final int REMINDERS_INDEX_MINUTES = 1;
    private static final String REMINDERS_WHERE = Reminders.EVENT_ID + "=%d AND (" +
            Reminders.METHOD + "=" + Reminders.METHOD_ALERT + " OR " + Reminders.METHOD + "=" +
            Reminders.METHOD_DEFAULT + ")";
    private static final String REMINDERS_SORT = Reminders.MINUTES;

    private static final int MENU_GROUP_REMINDER = 1;
    private static final int MENU_GROUP_EDIT = 2;
    private static final int MENU_GROUP_DELETE = 3;

    private static final int MENU_ADD_REMINDER = 1;
    private static final int MENU_EDIT = 2;
    private static final int MENU_DELETE = 3;

    private static final int ATTENDEE_ID_NONE = -1;
    private static final int ATTENDEE_NO_RESPONSE = -1;
    private static final int[] ATTENDEE_VALUES = {
            ATTENDEE_NO_RESPONSE,
            Attendees.ATTENDEE_STATUS_ACCEPTED,
            Attendees.ATTENDEE_STATUS_TENTATIVE,
            Attendees.ATTENDEE_STATUS_DECLINED,
    };

    private LinearLayout mRemindersContainer;
    private LinearLayout mOrganizerContainer;
    private TextView mOrganizerView;

    private Uri mUri;
    private long mEventId;
    private Cursor mEventCursor;
    private Cursor mAttendeesCursor;
    private Cursor mCalendarsCursor;

    private long mStartMillis;
    private long mEndMillis;

    private boolean mHasAttendeeData;
    private boolean mIsOrganizer;
    private long mCalendarOwnerAttendeeId = ATTENDEE_ID_NONE;
    private boolean mOrganizerCanRespond;
    private String mCalendarOwnerAccount;
    private boolean mCanModifyCalendar;
    private boolean mIsBusyFreeCalendar;
    private boolean mCanModifyEvent;
    private int mNumOfAttendees;
    private String mOrganizer;

    private ArrayList<Integer> mOriginalMinutes = new ArrayList<Integer>();
    private ArrayList<LinearLayout> mReminderItems = new ArrayList<LinearLayout>(0);
    private ArrayList<Integer> mReminderValues;
    private ArrayList<String> mReminderLabels;
    private int mDefaultReminderMinutes;
    private boolean mOriginalHasAlarm;

    private DeleteEventHelper mDeleteEventHelper;
    private EditResponseHelper mEditResponseHelper;

    private int mResponseOffset;
    private int mOriginalAttendeeResponse;
    private int mAttendeeResponseFromIntent = ATTENDEE_NO_RESPONSE;
    private boolean mIsRepeating;
    private boolean mIsDuplicateName;

    private Pattern mWildcardPattern = Pattern.compile("^.*$");
    private LayoutInflater mLayoutInflater;
    private LinearLayout mReminderAdder;

    // TODO This can be removed when the contacts content provider doesn't return duplicates
    private int mUpdateCounts;
    private static class ViewHolder {
        QuickContactBadge badge;
        ImageView presence;
        int updateCounts;
    }
    private HashMap<String, ViewHolder> mViewHolders = new HashMap<String, ViewHolder>();
    private PresenceQueryHandler mPresenceQueryHandler;

    private static final Uri CONTACT_DATA_WITH_PRESENCE_URI = Data.CONTENT_URI;

    int PRESENCE_PROJECTION_CONTACT_ID_INDEX = 0;
    int PRESENCE_PROJECTION_PRESENCE_INDEX = 1;
    int PRESENCE_PROJECTION_EMAIL_INDEX = 2;
    int PRESENCE_PROJECTION_PHOTO_ID_INDEX = 3;

    private static final String[] PRESENCE_PROJECTION = new String[] {
        Email.CONTACT_ID,           // 0
        Email.CONTACT_PRESENCE,     // 1
        Email.DATA,                 // 2
        Email.PHOTO_ID,             // 3
    };

    ArrayList<Attendee> mAcceptedAttendees = new ArrayList<Attendee>();
    ArrayList<Attendee> mDeclinedAttendees = new ArrayList<Attendee>();
    ArrayList<Attendee> mTentativeAttendees = new ArrayList<Attendee>();
    ArrayList<Attendee> mNoResponseAttendees = new ArrayList<Attendee>();
    private int mColor;

    // This is called when one of the "remove reminder" buttons is selected.
    public void onClick(View v) {
        LinearLayout reminderItem = (LinearLayout) v.getParent();
        LinearLayout parent = (LinearLayout) reminderItem.getParent();
        parent.removeView(reminderItem);
        mReminderItems.remove(reminderItem);
        updateRemindersVisibility();
    }

    public void onItemSelected(AdapterView<?> parent, View v, int position, long id) {
        // If they selected the "No response" option, then don't display the
        // dialog asking which events to change.
        if (id == 0 && mResponseOffset == 0) {
            return;
        }

        // If this is not a repeating event, then don't display the dialog
        // asking which events to change.
        if (!mIsRepeating) {
            return;
        }

        // If the selection is the same as the original, then don't display the
        // dialog asking which events to change.
        int index = findResponseIndexFor(mOriginalAttendeeResponse);
        if (position == index + mResponseOffset) {
            return;
        }

        // This is a repeating event. We need to ask the user if they mean to
        // change just this one instance or all instances.
        mEditResponseHelper.showDialog(mEditResponseHelper.getWhichEvents());
    }

    public void onNothingSelected(AdapterView<?> parent) {
    }

    @Override
    protected void onCreate(Bundle icicle) {
        super.onCreate(icicle);

        // Event cursor
        Intent intent = getIntent();
        mUri = intent.getData();
        ContentResolver cr = getContentResolver();
        mStartMillis = intent.getLongExtra(EVENT_BEGIN_TIME, 0);
        mEndMillis = intent.getLongExtra(EVENT_END_TIME, 0);
        mAttendeeResponseFromIntent = intent.getIntExtra(ATTENDEE_STATUS, ATTENDEE_NO_RESPONSE);
        mEventCursor = managedQuery(mUri, EVENT_PROJECTION, null, null, null);
        if (initEventCursor()) {
            // The cursor is empty. This can happen if the event was deleted.
            finish();
            return;
        }

        setContentView(R.layout.event_info_activity);
        mPresenceQueryHandler = new PresenceQueryHandler(this, cr);
        mLayoutInflater = (LayoutInflater) getSystemService(Context.LAYOUT_INFLATER_SERVICE);
        mRemindersContainer = (LinearLayout) findViewById(R.id.reminders_container);
        mOrganizerContainer = (LinearLayout) findViewById(R.id.organizer_container);
        mOrganizerView = (TextView) findViewById(R.id.organizer);

        // Calendars cursor
        Uri uri = Calendars.CONTENT_URI;
        String where = String.format(CALENDARS_WHERE, mEventCursor.getLong(EVENT_INDEX_CALENDAR_ID));
        mCalendarsCursor = managedQuery(uri, CALENDARS_PROJECTION, where, null, null);
        mCalendarOwnerAccount = "";
        if (mCalendarsCursor != null) {
            mCalendarsCursor.moveToFirst();
<<<<<<< HEAD
            mCalendarOwnerAccount = mCalendarsCursor.getString(CALENDARS_INDEX_OWNER_ACCOUNT);
            mOrganizerCanRespond = mCalendarsCursor.getInt(CALENDARS_INDEX_OWNER_CAN_RESPOND) != 0;

            String displayName = mCalendarsCursor.getString(CALENDARS_INDEX_DISPLAY_NAME);
            mIsDuplicateName = isDuplicateName(displayName);
=======
            String tempAccount = mCalendarsCursor.getString(CALENDARS_INDEX_OWNER_ACCOUNT);
            mCalendarOwnerAccount = (tempAccount == null) ? "" : tempAccount;
>>>>>>> 9a319f55
        }
        String eventOrganizer = mEventCursor.getString(EVENT_INDEX_ORGANIZER);
        mIsOrganizer = mCalendarOwnerAccount.equalsIgnoreCase(eventOrganizer);
        mHasAttendeeData = mEventCursor.getInt(EVENT_INDEX_HAS_ATTENDEE_DATA) != 0;

        updateView();

        // Attendees cursor
        uri = Attendees.CONTENT_URI;
        where = String.format(ATTENDEES_WHERE, mEventId);
        mAttendeesCursor = managedQuery(uri, ATTENDEES_PROJECTION, where, null,
                ATTENDEES_SORT_ORDER);
        initAttendeesCursor();

        mOrganizer = eventOrganizer;
        mCanModifyCalendar =
                mEventCursor.getInt(EVENT_INDEX_ACCESS_LEVEL) >= Calendars.CONTRIBUTOR_ACCESS;
        mIsBusyFreeCalendar =
                mEventCursor.getInt(EVENT_INDEX_ACCESS_LEVEL) == Calendars.FREEBUSY_ACCESS;

        mCanModifyEvent = mCanModifyCalendar
                && (mIsOrganizer || (mEventCursor.getInt(EVENT_INDEX_GUESTS_CAN_MODIFY) != 0));

        // Initialize the reminder values array.
        Resources r = getResources();
        String[] strings = r.getStringArray(R.array.reminder_minutes_values);
        int size = strings.length;
        ArrayList<Integer> list = new ArrayList<Integer>(size);
        for (int i = 0 ; i < size ; i++) {
            list.add(Integer.parseInt(strings[i]));
        }
        mReminderValues = list;
        String[] labels = r.getStringArray(R.array.reminder_minutes_labels);
        mReminderLabels = new ArrayList<String>(Arrays.asList(labels));

        SharedPreferences prefs = CalendarPreferenceActivity.getSharedPreferences(this);
        String durationString =
                prefs.getString(CalendarPreferenceActivity.KEY_DEFAULT_REMINDER, "0");
        mDefaultReminderMinutes = Integer.parseInt(durationString);

        // Reminders cursor
        boolean hasAlarm = mEventCursor.getInt(EVENT_INDEX_HAS_ALARM) != 0;
        if (hasAlarm) {
            uri = Reminders.CONTENT_URI;
            where = String.format(REMINDERS_WHERE, mEventId);
            Cursor reminderCursor = cr.query(uri, REMINDERS_PROJECTION, where, null,
                    REMINDERS_SORT);
            try {
                // First pass: collect all the custom reminder minutes (e.g.,
                // a reminder of 8 minutes) into a global list.
                while (reminderCursor.moveToNext()) {
                    int minutes = reminderCursor.getInt(REMINDERS_INDEX_MINUTES);
                    EditEvent.addMinutesToList(this, mReminderValues, mReminderLabels, minutes);
                }

                // Second pass: create the reminder spinners
                reminderCursor.moveToPosition(-1);
                while (reminderCursor.moveToNext()) {
                    int minutes = reminderCursor.getInt(REMINDERS_INDEX_MINUTES);
                    mOriginalMinutes.add(minutes);
                    EditEvent.addReminder(this, this, mReminderItems, mReminderValues,
                            mReminderLabels, minutes);
                }
            } finally {
                reminderCursor.close();
            }
        }
        mOriginalHasAlarm = hasAlarm;

        // Setup the + Add Reminder Button
        View.OnClickListener addReminderOnClickListener = new View.OnClickListener() {
            public void onClick(View v) {
                addReminder();
            }
        };
        ImageButton reminderAddButton = (ImageButton) findViewById(R.id.reminder_add);
        reminderAddButton.setOnClickListener(addReminderOnClickListener);

        mReminderAdder = (LinearLayout) findViewById(R.id.reminder_adder);
        updateRemindersVisibility();

        mDeleteEventHelper = new DeleteEventHelper(this, true /* exit when done */);
        mEditResponseHelper = new EditResponseHelper(this);
    }

    @Override
    protected void onResume() {
        super.onResume();
        if (initEventCursor()) {
            // The cursor is empty. This can happen if the event was deleted.
            finish();
            return;
        }
        initCalendarsCursor();
        updateResponse();
        updateTitle();
    }

    private void updateTitle() {
        Resources res = getResources();
        if (mCanModifyCalendar && !mIsOrganizer) {
            setTitle(res.getString(R.string.event_info_title_invite));
        } else {
            setTitle(res.getString(R.string.event_info_title));
        }
    }

    boolean isDuplicateName(String displayName) {
        Cursor dupNameCursor = managedQuery(Calendars.CONTENT_URI, CALENDARS_PROJECTION,
                CALENDARS_DUPLICATE_NAME_WHERE, new String[] {displayName}, null);
        boolean isDuplicateName = false;
        if(dupNameCursor != null) {
            if (dupNameCursor.getCount() > 1) {
                isDuplicateName = true;
            }
            dupNameCursor.close();
        }
        return isDuplicateName;
    }

    /**
     * Initializes the event cursor, which is expected to point to the first
     * (and only) result from a query.
     * @return true if the cursor is empty.
     */
    private boolean initEventCursor() {
        if ((mEventCursor == null) || (mEventCursor.getCount() == 0)) {
            return true;
        }
        mEventCursor.moveToFirst();
        mEventId = mEventCursor.getInt(EVENT_INDEX_ID);
        String rRule = mEventCursor.getString(EVENT_INDEX_RRULE);
        mIsRepeating = (rRule != null);
        return false;
    }

    private static class Attendee {
        String mName;
        String mEmail;

        Attendee(String name, String email) {
            mName = name;
            mEmail = email;
        }
    }

    @SuppressWarnings("fallthrough")
    private void initAttendeesCursor() {
        mOriginalAttendeeResponse = ATTENDEE_NO_RESPONSE;
        mCalendarOwnerAttendeeId = ATTENDEE_ID_NONE;
        mNumOfAttendees = 0;
        if (mAttendeesCursor != null) {
            mNumOfAttendees = mAttendeesCursor.getCount();
            if (mAttendeesCursor.moveToFirst()) {
                mAcceptedAttendees.clear();
                mDeclinedAttendees.clear();
                mTentativeAttendees.clear();
                mNoResponseAttendees.clear();

                do {
                    int status = mAttendeesCursor.getInt(ATTENDEES_INDEX_STATUS);
                    String name = mAttendeesCursor.getString(ATTENDEES_INDEX_NAME);
                    String email = mAttendeesCursor.getString(ATTENDEES_INDEX_EMAIL);

                    if (mAttendeesCursor.getInt(ATTENDEES_INDEX_RELATIONSHIP) ==
                            Attendees.RELATIONSHIP_ORGANIZER) {
                        // Overwrites the one from Event table if available
                        if (name != null && name.length() > 0) {
                            mOrganizer = name;
                        } else if (email != null && email.length() > 0) {
                            mOrganizer = email;
                        }
                    }

                    if (mCalendarOwnerAttendeeId == ATTENDEE_ID_NONE &&
                            mCalendarOwnerAccount.equalsIgnoreCase(email)) {
                        mCalendarOwnerAttendeeId = mAttendeesCursor.getInt(ATTENDEES_INDEX_ID);
                        mOriginalAttendeeResponse = mAttendeesCursor.getInt(ATTENDEES_INDEX_STATUS);
                    } else {
                        // Don't show your own status in the list because:
                        //  1) it doesn't make sense for event without other guests.
                        //  2) there's a spinner for that for events with guests.
                        switch(status) {
                            case Attendees.ATTENDEE_STATUS_ACCEPTED:
                                mAcceptedAttendees.add(new Attendee(name, email));
                                break;
                            case Attendees.ATTENDEE_STATUS_DECLINED:
                                mDeclinedAttendees.add(new Attendee(name, email));
                                break;
                            case Attendees.ATTENDEE_STATUS_NONE:
                                mNoResponseAttendees.add(new Attendee(name, email));
                                // Fallthrough so that no response is a subset of tentative
                            default:
                                mTentativeAttendees.add(new Attendee(name, email));
                        }
                    }
                } while (mAttendeesCursor.moveToNext());
                mAttendeesCursor.moveToFirst();

                updateAttendees();
            }
        }
        // only show the organizer if we're not the organizer and if
        // we have attendee data (might have been removed by the server
        // for events with a lot of attendees).
        if (!mIsOrganizer && mHasAttendeeData) {
            mOrganizerContainer.setVisibility(View.VISIBLE);
            mOrganizerView.setText(mOrganizer);
        } else {
            mOrganizerContainer.setVisibility(View.GONE);
        }
    }

    private void initCalendarsCursor() {
        if (mCalendarsCursor != null) {
            mCalendarsCursor.moveToFirst();
        }
    }

    @Override
    public void onPause() {
        super.onPause();
        if (!isFinishing()) {
            return;
        }
        ContentResolver cr = getContentResolver();
        ArrayList<Integer> reminderMinutes = EditEvent.reminderItemsToMinutes(mReminderItems,
                mReminderValues);
        ArrayList<ContentProviderOperation> ops = new ArrayList<ContentProviderOperation>(3);
        boolean changed = EditEvent.saveReminders(ops, mEventId, reminderMinutes, mOriginalMinutes,
                false /* no force save */);
        try {
            // TODO Run this in a background process.
            cr.applyBatch(Calendars.CONTENT_URI.getAuthority(), ops);
            // Update the "hasAlarm" field for the event
            Uri uri = ContentUris.withAppendedId(Events.CONTENT_URI, mEventId);
            int len = reminderMinutes.size();
            boolean hasAlarm = len > 0;
            if (hasAlarm != mOriginalHasAlarm) {
                ContentValues values = new ContentValues();
                values.put(Events.HAS_ALARM, hasAlarm ? 1 : 0);
                cr.update(uri, values, null, null);
            }
        } catch (RemoteException e) {
            Log.w(TAG, "Ignoring exception: ", e);
        } catch (OperationApplicationException e) {
            Log.w(TAG, "Ignoring exception: ", e);
        }

        changed |= saveResponse(cr);
        if (changed) {
            Toast.makeText(this, R.string.saving_event, Toast.LENGTH_SHORT).show();
        }
    }

    @Override
    public boolean onCreateOptionsMenu(Menu menu) {
        MenuItem item;
        item = menu.add(MENU_GROUP_REMINDER, MENU_ADD_REMINDER, 0,
                R.string.add_new_reminder);
        item.setIcon(R.drawable.ic_menu_reminder);
        item.setAlphabeticShortcut('r');

        item = menu.add(MENU_GROUP_EDIT, MENU_EDIT, 0, R.string.edit_event_label);
        item.setIcon(android.R.drawable.ic_menu_edit);
        item.setAlphabeticShortcut('e');

        item = menu.add(MENU_GROUP_DELETE, MENU_DELETE, 0, R.string.delete_event_label);
        item.setIcon(android.R.drawable.ic_menu_delete);

        return super.onCreateOptionsMenu(menu);
    }

    @Override
    public boolean onPrepareOptionsMenu(Menu menu) {
        boolean canAddReminders = canAddReminders();
        menu.setGroupVisible(MENU_GROUP_REMINDER, canAddReminders);
        menu.setGroupEnabled(MENU_GROUP_REMINDER, canAddReminders);

        menu.setGroupVisible(MENU_GROUP_EDIT, mCanModifyEvent);
        menu.setGroupEnabled(MENU_GROUP_EDIT, mCanModifyEvent);
        menu.setGroupVisible(MENU_GROUP_DELETE, mCanModifyCalendar);
        menu.setGroupEnabled(MENU_GROUP_DELETE, mCanModifyCalendar);

        return super.onPrepareOptionsMenu(menu);
    }

    private boolean canAddReminders() {
        return !mIsBusyFreeCalendar && mReminderItems.size() < MAX_REMINDERS;
    }

    private void addReminder() {
        // TODO: when adding a new reminder, make it different from the
        // last one in the list (if any).
        if (mDefaultReminderMinutes == 0) {
            EditEvent.addReminder(this, this, mReminderItems,
                    mReminderValues, mReminderLabels, 10 /* minutes */);
        } else {
            EditEvent.addReminder(this, this, mReminderItems,
                    mReminderValues, mReminderLabels, mDefaultReminderMinutes);
        }
        updateRemindersVisibility();
    }

    @Override
    public boolean onOptionsItemSelected(MenuItem item) {
        super.onOptionsItemSelected(item);
        switch (item.getItemId()) {
        case MENU_ADD_REMINDER:
            addReminder();
            break;
        case MENU_EDIT:
            doEdit();
            break;
        case MENU_DELETE:
            doDelete();
            break;
        }
        return true;
    }

    @Override
    public boolean onKeyDown(int keyCode, KeyEvent event) {
        if (keyCode == KeyEvent.KEYCODE_DEL) {
            doDelete();
            return true;
        }
        return super.onKeyDown(keyCode, event);
    }

    private void updateRemindersVisibility() {
        if (mIsBusyFreeCalendar) {
            mRemindersContainer.setVisibility(View.GONE);
        } else {
            mRemindersContainer.setVisibility(View.VISIBLE);
            mReminderAdder.setVisibility(canAddReminders() ? View.VISIBLE : View.GONE);
        }
    }

    /**
     * Saves the response to an invitation if the user changed the response.
     * Returns true if the database was updated.
     *
     * @param cr the ContentResolver
     * @return true if the database was changed
     */
    private boolean saveResponse(ContentResolver cr) {
        if (mAttendeesCursor == null || mEventCursor == null) {
            return false;
        }
        Spinner spinner = (Spinner) findViewById(R.id.response_value);
        int position = spinner.getSelectedItemPosition() - mResponseOffset;
        if (position <= 0) {
            return false;
        }

        int status = ATTENDEE_VALUES[position];

        // If the status has not changed, then don't update the database
        if (status == mOriginalAttendeeResponse) {
            return false;
        }

        // If we never got an owner attendee id we can't set the status
        if (mCalendarOwnerAttendeeId == ATTENDEE_ID_NONE) {
            return false;
        }

        if (!mIsRepeating) {
            // This is a non-repeating event
            updateResponse(cr, mEventId, mCalendarOwnerAttendeeId, status);
            return true;
        }

        // This is a repeating event
        int whichEvents = mEditResponseHelper.getWhichEvents();
        switch (whichEvents) {
            case -1:
                return false;
            case UPDATE_SINGLE:
                createExceptionResponse(cr, mEventId, mCalendarOwnerAttendeeId, status);
                return true;
            case UPDATE_ALL:
                updateResponse(cr, mEventId, mCalendarOwnerAttendeeId, status);
                return true;
            default:
                Log.e(TAG, "Unexpected choice for updating invitation response");
                break;
        }
        return false;
    }

    private void updateResponse(ContentResolver cr, long eventId, long attendeeId, int status) {
        // Update the attendee status in the attendees table.  the provider
        // takes care of updating the self attendance status.
        ContentValues values = new ContentValues();

        if (!TextUtils.isEmpty(mCalendarOwnerAccount)) {
            values.put(Attendees.ATTENDEE_EMAIL, mCalendarOwnerAccount);
        }
        values.put(Attendees.ATTENDEE_STATUS, status);
        values.put(Attendees.EVENT_ID, eventId);

        Uri uri = ContentUris.withAppendedId(Attendees.CONTENT_URI, attendeeId);
        cr.update(uri, values, null /* where */, null /* selection args */);
    }

    private void createExceptionResponse(ContentResolver cr, long eventId,
            long attendeeId, int status) {
        // Fetch information about the repeating event.
        Uri uri = ContentUris.withAppendedId(Events.CONTENT_URI, eventId);
        Cursor cursor = cr.query(uri, EVENT_PROJECTION, null, null, null);
        if (cursor == null) {
            return;
        }
        if(!cursor.moveToFirst()) {
            cursor.close();
            return;
        }

        try {
            ContentValues values = new ContentValues();

            String title = cursor.getString(EVENT_INDEX_TITLE);
            String timezone = cursor.getString(EVENT_INDEX_EVENT_TIMEZONE);
            int calendarId = cursor.getInt(EVENT_INDEX_CALENDAR_ID);
            boolean allDay = cursor.getInt(EVENT_INDEX_ALL_DAY) != 0;
            String syncId = cursor.getString(EVENT_INDEX_SYNC_ID);

            values.put(Events.TITLE, title);
            values.put(Events.EVENT_TIMEZONE, timezone);
            values.put(Events.ALL_DAY, allDay ? 1 : 0);
            values.put(Events.CALENDAR_ID, calendarId);
            values.put(Events.DTSTART, mStartMillis);
            values.put(Events.DTEND, mEndMillis);
            values.put(Events.ORIGINAL_EVENT, syncId);
            values.put(Events.ORIGINAL_INSTANCE_TIME, mStartMillis);
            values.put(Events.ORIGINAL_ALL_DAY, allDay ? 1 : 0);
            values.put(Events.STATUS, Events.STATUS_CONFIRMED);
            values.put(Events.SELF_ATTENDEE_STATUS, status);

            // Create a recurrence exception
            cr.insert(Events.CONTENT_URI, values);
        } finally {
            cursor.close();
        }
    }

    private int findResponseIndexFor(int response) {
        int size = ATTENDEE_VALUES.length;
        for (int index = 0; index < size; index++) {
            if (ATTENDEE_VALUES[index] == response) {
                return index;
            }
        }
        return 0;
    }

    private void doEdit() {
        Uri uri = ContentUris.withAppendedId(Events.CONTENT_URI, mEventId);
        Intent intent = new Intent(Intent.ACTION_EDIT, uri);
        intent.putExtra(Calendar.EVENT_BEGIN_TIME, mStartMillis);
        intent.putExtra(Calendar.EVENT_END_TIME, mEndMillis);
        intent.setClass(EventInfoActivity.this, EditEvent.class);
        startActivity(intent);
        finish();
    }

    private void doDelete() {
        mDeleteEventHelper.delete(mStartMillis, mEndMillis, mEventCursor, -1);
    }

    private void updateView() {
        if (mEventCursor == null) {
            return;
        }

        String eventName = mEventCursor.getString(EVENT_INDEX_TITLE);
        if (eventName == null || eventName.length() == 0) {
            Resources res = getResources();
            eventName = res.getString(R.string.no_title_label);
        }

        boolean allDay = mEventCursor.getInt(EVENT_INDEX_ALL_DAY) != 0;
        String location = mEventCursor.getString(EVENT_INDEX_EVENT_LOCATION);
        String description = mEventCursor.getString(EVENT_INDEX_DESCRIPTION);
        String rRule = mEventCursor.getString(EVENT_INDEX_RRULE);
        boolean hasAlarm = mEventCursor.getInt(EVENT_INDEX_HAS_ALARM) != 0;
        String eventTimezone = mEventCursor.getString(EVENT_INDEX_EVENT_TIMEZONE);
        mColor = mEventCursor.getInt(EVENT_INDEX_COLOR) & 0xbbffffff;

        View calBackground = findViewById(R.id.cal_background);
        calBackground.setBackgroundColor(mColor);

        TextView title = (TextView) findViewById(R.id.title);
        title.setTextColor(mColor);

        View divider = findViewById(R.id.divider);
        divider.getBackground().setColorFilter(mColor, PorterDuff.Mode.SRC_IN);

        // What
        if (eventName != null) {
            setTextCommon(R.id.title, eventName);
        }

        // When
        String when;
        int flags;
        if (allDay) {
            flags = DateUtils.FORMAT_UTC | DateUtils.FORMAT_SHOW_WEEKDAY | DateUtils.FORMAT_SHOW_DATE;
        } else {
            flags = DateUtils.FORMAT_SHOW_TIME | DateUtils.FORMAT_SHOW_DATE;
            if (DateFormat.is24HourFormat(this)) {
                flags |= DateUtils.FORMAT_24HOUR;
            }
        }
        when = DateUtils.formatDateRange(this, mStartMillis, mEndMillis, flags);
        setTextCommon(R.id.when, when);

        // Show the event timezone if it is different from the local timezone
        Time time = new Time();
        String localTimezone = time.timezone;
        if (allDay) {
            localTimezone = Time.TIMEZONE_UTC;
        }
        if (eventTimezone != null && !localTimezone.equals(eventTimezone) && !allDay) {
            String displayName;
            TimeZone tz = TimeZone.getTimeZone(localTimezone);
            if (tz == null || tz.getID().equals("GMT")) {
                displayName = localTimezone;
            } else {
                displayName = tz.getDisplayName();
            }

            setTextCommon(R.id.timezone, displayName);
        } else {
            setVisibilityCommon(R.id.timezone_container, View.GONE);
        }

        // Repeat
        if (rRule != null) {
            EventRecurrence eventRecurrence = new EventRecurrence();
            eventRecurrence.parse(rRule);
            Time date = new Time();
            if (allDay) {
                date.timezone = Time.TIMEZONE_UTC;
            }
            date.set(mStartMillis);
            eventRecurrence.setStartDate(date);
            String repeatString = EventRecurrenceFormatter.getRepeatString(getResources(),
                    eventRecurrence);
            setTextCommon(R.id.repeat, repeatString);
        } else {
            setVisibilityCommon(R.id.repeat_container, View.GONE);
        }

        // Where
        if (location == null || location.length() == 0) {
            setVisibilityCommon(R.id.where, View.GONE);
        } else {
            final TextView textView = (TextView) findViewById(R.id.where);
            if (textView != null) {
                    textView.setAutoLinkMask(0);
                    textView.setText(location);
                    Linkify.addLinks(textView, mWildcardPattern, "geo:0,0?q=");
                    textView.setOnTouchListener(new OnTouchListener() {
                        public boolean onTouch(View v, MotionEvent event) {
                            try {
                                return v.onTouchEvent(event);
                            } catch (ActivityNotFoundException e) {
                                // ignore
                                return true;
                            }
                        }
                    });
            }
        }

        // Description
        if (description == null || description.length() == 0) {
            setVisibilityCommon(R.id.description, View.GONE);
        } else {
            setTextCommon(R.id.description, description);
        }

        // Calendar
        if (mCalendarsCursor != null) {
            String calendarName = mCalendarsCursor.getString(CALENDARS_INDEX_DISPLAY_NAME);
            String ownerAccount = mCalendarsCursor.getString(CALENDARS_INDEX_OWNER_ACCOUNT);
            if (mIsDuplicateName && !calendarName.equalsIgnoreCase(ownerAccount)) {
                Resources res = getResources();
                TextView ownerText = (TextView) findViewById(R.id.owner);
                ownerText.setText(ownerAccount);
                ownerText.setTextColor(res.getColor(R.color.calendar_owner_text_color));
            } else {
                setVisibilityCommon(R.id.owner, View.GONE);
            }
            setTextCommon(R.id.calendar, calendarName);
        } else {
            setVisibilityCommon(R.id.calendar_container, View.GONE);
        }
    }

    private void updateAttendees() {
        LinearLayout attendeesLayout = (LinearLayout) findViewById(R.id.attendee_list);
        attendeesLayout.removeAllViewsInLayout();
        ++mUpdateCounts;
        if(mAcceptedAttendees.size() == 0 && mDeclinedAttendees.size() == 0 &&
                mTentativeAttendees.size() == mNoResponseAttendees.size()) {
            // If all guests have no response just list them as guests,
            CharSequence guestsLabel = getResources().getText(R.string.attendees_label);
            addAttendeesToLayout(mNoResponseAttendees, attendeesLayout, guestsLabel);
        } else {
            // If we have any responses then divide them up by response
            CharSequence[] entries;
            entries = getResources().getTextArray(R.array.response_labels2);
            addAttendeesToLayout(mAcceptedAttendees, attendeesLayout, entries[0]);
            addAttendeesToLayout(mDeclinedAttendees, attendeesLayout, entries[2]);
            addAttendeesToLayout(mTentativeAttendees, attendeesLayout, entries[1]);
        }
    }

    private void addAttendeesToLayout(ArrayList<Attendee> attendees, LinearLayout attendeeList,
            CharSequence sectionTitle) {
        if (attendees.size() == 0) {
            return;
        }

        // Yes/No/Maybe Title
        View titleView = mLayoutInflater.inflate(R.layout.contact_item, null);
        titleView.findViewById(R.id.badge).setVisibility(View.GONE);
        View divider = titleView.findViewById(R.id.separator);
        divider.getBackground().setColorFilter(mColor, PorterDuff.Mode.SRC_IN);

        TextView title = (TextView) titleView.findViewById(R.id.name);
        title.setText(getString(R.string.response_label, sectionTitle, attendees.size()));
        title.setTextAppearance(this, R.style.TextAppearance_EventInfo_Label);
        attendeeList.addView(titleView);

        // Attendees
        int numOfAttendees = attendees.size();
        StringBuilder selection = new StringBuilder(Email.DATA + " IN (");
        String[] selectionArgs = new String[numOfAttendees];

        for (int i = 0; i < numOfAttendees; ++i) {
            Attendee attendee = attendees.get(i);
            selectionArgs[i] = attendee.mEmail;

            View v = mLayoutInflater.inflate(R.layout.contact_item, null);
            v.setTag(attendee);

            View separator = v.findViewById(R.id.separator);
            separator.getBackground().setColorFilter(mColor, PorterDuff.Mode.SRC_IN);

            // Text
            TextView tv = (TextView) v.findViewById(R.id.name);
            String name = attendee.mName;
            if (name == null || name.length() == 0) {
                name = attendee.mEmail;
            }
            tv.setText(name);

            ViewHolder vh = new ViewHolder();
            vh.badge = (QuickContactBadge) v.findViewById(R.id.badge);
            vh.badge.assignContactFromEmail(attendee.mEmail, true);
            vh.presence = (ImageView) v.findViewById(R.id.presence);
            mViewHolders.put(attendee.mEmail, vh);

            if (i == 0) {
                selection.append('?');
            } else {
                selection.append(", ?");
            }

            attendeeList.addView(v);
        }
        selection.append(')');

        mPresenceQueryHandler.startQuery(mUpdateCounts, attendees, CONTACT_DATA_WITH_PRESENCE_URI,
                PRESENCE_PROJECTION, selection.toString(), selectionArgs, null);
    }

    private class PresenceQueryHandler extends AsyncQueryHandler {
        Context mContext;

        public PresenceQueryHandler(Context context, ContentResolver cr) {
            super(cr);
            mContext = context;
        }

        @Override
        protected void onQueryComplete(int queryIndex, Object cookie, Cursor cursor) {
            if (cursor == null) {
                if (DEBUG) {
                    Log.e(TAG, "onQueryComplete: cursor == null");
                }
                return;
            }

            try {
                cursor.moveToPosition(-1);
                while (cursor.moveToNext()) {
                    String email = cursor.getString(PRESENCE_PROJECTION_EMAIL_INDEX);
                    int contactId = cursor.getInt(PRESENCE_PROJECTION_CONTACT_ID_INDEX);
                    ViewHolder vh = mViewHolders.get(email);
                    int photoId = cursor.getInt(PRESENCE_PROJECTION_PHOTO_ID_INDEX);
                    if (DEBUG) {
                        Log.e(TAG, "onQueryComplete Id: " + contactId + " PhotoId: " + photoId
                                + " Email: " + email);
                    }
                    if (vh == null) {
                        continue;
                    }
                    ImageView presenceView = vh.presence;
                    if (presenceView != null) {
                        int status = cursor.getInt(PRESENCE_PROJECTION_PRESENCE_INDEX);
                        presenceView.setImageResource(Presence.getPresenceIconResourceId(status));
                        presenceView.setVisibility(View.VISIBLE);
                    }

                    if (photoId > 0 && vh.updateCounts < queryIndex) {
                        vh.updateCounts = queryIndex;
                        Uri personUri = ContentUris.withAppendedId(Contacts.CONTENT_URI, contactId);

                        // TODO, modify to batch queries together
                        ContactsAsyncHelper.updateImageViewWithContactPhotoAsync(mContext, vh.badge,
                                personUri, R.drawable.ic_contact_picture);
                    }
                }
            } finally {
                cursor.close();
            }
        }
    }

    void updateResponse() {
        // we only let the user accept/reject/etc. a meeting if:
        // a) you can edit the event's containing calendar AND
        // b) you're not the organizer and only attendee AND
        // c) organizerCanRespond is enabled for the calendar
        // (if the attendee data has been hidden, the visible number of attendees
        // will be 1 -- the calendar owner's).
        // (there are more cases involved to be 100% accurate, such as
        // paying attention to whether or not an attendee status was
        // included in the feed, but we're currently omitting those corner cases
        // for simplicity).
        if (!mCanModifyCalendar || (mHasAttendeeData && mIsOrganizer && mNumOfAttendees <= 1) ||
                (mIsOrganizer && !mOrganizerCanRespond)) {
            setVisibilityCommon(R.id.response_container, View.GONE);
            return;
        }

        setVisibilityCommon(R.id.response_container, View.VISIBLE);

        Spinner spinner = (Spinner) findViewById(R.id.response_value);

        mResponseOffset = 0;

        /* If the user has previously responded to this event
         * we should not allow them to select no response again.
         * Switch the entries to a set of entries without the
         * no response option.
         */
        if ((mOriginalAttendeeResponse != Attendees.ATTENDEE_STATUS_INVITED)
                && (mOriginalAttendeeResponse != ATTENDEE_NO_RESPONSE)
                && (mOriginalAttendeeResponse != Attendees.ATTENDEE_STATUS_NONE)) {
            CharSequence[] entries;
            entries = getResources().getTextArray(R.array.response_labels2);
            mResponseOffset = -1;
            ArrayAdapter<CharSequence> adapter =
                new ArrayAdapter<CharSequence>(this,
                        android.R.layout.simple_spinner_item, entries);
            adapter.setDropDownViewResource(android.R.layout.simple_spinner_dropdown_item);
            spinner.setAdapter(adapter);
        }

        int index;
        if (mAttendeeResponseFromIntent != ATTENDEE_NO_RESPONSE) {
            index = findResponseIndexFor(mAttendeeResponseFromIntent);
        } else {
            index = findResponseIndexFor(mOriginalAttendeeResponse);
        }
        spinner.setSelection(index + mResponseOffset);
        spinner.setOnItemSelectedListener(this);
    }

    private void setTextCommon(int id, CharSequence text) {
        TextView textView = (TextView) findViewById(id);
        if (textView == null)
            return;
        textView.setText(text);
    }

    private void setVisibilityCommon(int id, int visibility) {
        View v = findViewById(id);
        if (v != null) {
            v.setVisibility(visibility);
        }
        return;
    }

    /**
     * Taken from com.google.android.gm.HtmlConversationActivity
     *
     * Send the intent that shows the Contact info corresponding to the email address.
     */
    public void showContactInfo(Attendee attendee, Rect rect) {
        // First perform lookup query to find existing contact
        final ContentResolver resolver = getContentResolver();
        final String address = attendee.mEmail;
        final Uri dataUri = Uri.withAppendedPath(CommonDataKinds.Email.CONTENT_FILTER_URI,
                Uri.encode(address));
        final Uri lookupUri = ContactsContract.Data.getContactLookupUri(resolver, dataUri);

        if (lookupUri != null) {
            // Found matching contact, trigger QuickContact
            QuickContact.showQuickContact(this, rect, lookupUri, QuickContact.MODE_MEDIUM, null);
        } else {
            // No matching contact, ask user to create one
            final Uri mailUri = Uri.fromParts("mailto", address, null);
            final Intent intent = new Intent(Intents.SHOW_OR_CREATE_CONTACT, mailUri);

            // Pass along full E-mail string for possible create dialog
            Rfc822Token sender = new Rfc822Token(attendee.mName, attendee.mEmail, null);
            intent.putExtra(Intents.EXTRA_CREATE_DESCRIPTION, sender.toString());

            // Only provide personal name hint if we have one
            final String senderPersonal = attendee.mName;
            if (!TextUtils.isEmpty(senderPersonal)) {
                intent.putExtra(Intents.Insert.NAME, senderPersonal);
            }

            startActivity(intent);
        }
    }
}<|MERGE_RESOLUTION|>--- conflicted
+++ resolved
@@ -335,16 +335,12 @@
         mCalendarOwnerAccount = "";
         if (mCalendarsCursor != null) {
             mCalendarsCursor.moveToFirst();
-<<<<<<< HEAD
-            mCalendarOwnerAccount = mCalendarsCursor.getString(CALENDARS_INDEX_OWNER_ACCOUNT);
+            String tempAccount = mCalendarsCursor.getString(CALENDARS_INDEX_OWNER_ACCOUNT);
+            mCalendarOwnerAccount = (tempAccount == null) ? "" : tempAccount;
             mOrganizerCanRespond = mCalendarsCursor.getInt(CALENDARS_INDEX_OWNER_CAN_RESPOND) != 0;
 
             String displayName = mCalendarsCursor.getString(CALENDARS_INDEX_DISPLAY_NAME);
             mIsDuplicateName = isDuplicateName(displayName);
-=======
-            String tempAccount = mCalendarsCursor.getString(CALENDARS_INDEX_OWNER_ACCOUNT);
-            mCalendarOwnerAccount = (tempAccount == null) ? "" : tempAccount;
->>>>>>> 9a319f55
         }
         String eventOrganizer = mEventCursor.getString(EVENT_INDEX_ORGANIZER);
         mIsOrganizer = mCalendarOwnerAccount.equalsIgnoreCase(eventOrganizer);
