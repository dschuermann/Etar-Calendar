--- conflicted
+++ resolved
@@ -16,6 +16,8 @@
 
 package com.android.calendar;
 
+import com.android.calendar.TimezoneAdapter.TimezoneRow;
+
 import android.content.Context;
 import android.content.SharedPreferences;
 import android.content.res.Resources;
@@ -23,12 +25,10 @@
 import android.util.Log;
 import android.widget.ArrayAdapter;
 
-import com.android.calendar.TimezoneAdapter.TimezoneRow;
-
 import java.util.ArrayList;
 import java.util.Arrays;
 import java.util.Collections;
-import java.util.HashMap;
+import java.util.LinkedHashMap;
 import java.util.LinkedHashSet;
 import java.util.List;
 import java.util.Map;
@@ -317,15 +317,6 @@
 
     private static void loadFromResources(Resources resources) {
         if (sTimezones == null) {
-<<<<<<< HEAD
-            sTimezones = new HashMap<String, TimezoneRow>(90);
-            List<String> ids = Arrays.asList(resources.getStringArray(R.array.timezone_values));
-            List<String> labels = Arrays.asList(resources.getStringArray(R.array.timezone_labels));
-            int i = 0;
-            for (String id : ids) {
-                sTimezones.put(id, new TimezoneRow(id, labels.get(i)));
-                i++;
-=======
             String[] ids = resources.getStringArray(R.array.timezone_values);
             String[] labels = resources.getStringArray(R.array.timezone_labels);
 
@@ -338,7 +329,6 @@
             }
             for (int i = 0; i < length; i++) {
                 sTimezones.put(ids[i], new TimezoneRow(ids[i], labels[i]));
->>>>>>> 26a935bc
             }
         }
     }
