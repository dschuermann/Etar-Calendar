--- conflicted
+++ resolved
@@ -334,7 +334,6 @@
 
         int count = c.getCount();
 
-<<<<<<< HEAD
         if (count == 0) {
             return;
         }
@@ -342,11 +341,6 @@
         Resources res = context.getResources();
         while (c.moveToNext()) {
             Event e = new Event();
-=======
-                if (e.title == null || e.title.length() == 0) {
-                    e.title = res.getString(R.string.no_title_label);
-                }
->>>>>>> d73aa540
 
             e.id = c.getLong(PROJECTION_EVENT_ID_INDEX);
             e.title = c.getString(PROJECTION_TITLE_INDEX);
@@ -375,22 +369,9 @@
             e.startTime = c.getInt(PROJECTION_START_MINUTE_INDEX);
             e.startDay = c.getInt(PROJECTION_START_DAY_INDEX);
 
-<<<<<<< HEAD
             e.endMillis = eEnd;
             e.endTime = c.getInt(PROJECTION_END_MINUTE_INDEX);
             e.endDay = c.getInt(PROJECTION_END_DAY_INDEX);
-=======
-                // Check if this is a repeating event
-                String rrule = c.getString(PROJECTION_RRULE_INDEX);
-                String rdate = c.getString(PROJECTION_RDATE_INDEX);
-                if (!TextUtils.isEmpty(rrule) || !TextUtils.isEmpty(rdate)) {
-                    e.isRepeating = true;
-                } else {
-                    e.isRepeating = false;
-                }
-
-                e.selfAttendeeStatus = c.getInt(PROJECTION_SELF_ATTENDEE_STATUS_INDEX);
->>>>>>> d73aa540
 
             if (e.startDay > endDay || e.endDay < startDay) {
                 continue;
