--- conflicted
+++ resolved
@@ -23,23 +23,16 @@
 import android.accounts.AuthenticatorException;
 import android.accounts.OperationCanceledException;
 import android.app.Activity;
-import android.content.ContentValues;
 import android.content.Intent;
 import android.content.SharedPreferences;
-import android.database.Cursor;
 import android.net.Uri;
 import android.os.Bundle;
 import android.preference.PreferenceManager;
-import android.provider.Calendar.Calendars;
 import android.provider.Gmail;
 
-<<<<<<< HEAD
-import java.util.TimeZone;
-=======
 import com.google.android.googlelogin.GoogleLoginServiceConstants;
 
 import java.io.IOException;
->>>>>>> 87c647be
 
 public class LaunchActivity extends Activity {
     static final String KEY_DETAIL_VIEW = "DETAIL_VIEW";
@@ -114,57 +107,4 @@
         startActivity(intent);
         finish();
     }
-<<<<<<< HEAD
-
-    @Override
-    protected void onActivityResult(int requestCode, int resultCode, Intent intent) {
-        super.onActivityResult(requestCode, resultCode, intent);
-        if (requestCode == GET_ACCOUNT_REQUEST) {
-            String account = null;
-            if (resultCode == RESULT_OK) {
-                // if we got a response from the sub-activity, it's supposed to hold account data
-                if (intent != null) {
-                    Bundle extras = intent.getExtras();
-                    if (extras != null) {
-                        account = extras.getString(GoogleLoginServiceConstants.AUTH_ACCOUNT_KEY);
-                    }
-                }
-            } else {
-                // otherwise, create a local calendar if there isn't one already
-                Cursor cur = getContentResolver().query(Calendars.CONTENT_URI,
-                        null, null, null, null);
-                if (cur != null) {
-                    if (cur.getCount() != 0) {
-                        cur.moveToFirst();
-                        try {
-                            account = cur.getString(cur.getColumnIndexOrThrow(Calendars.NAME));
-                        } catch(RuntimeException e) {
-                            // ignore - this leaves account == null, which is fine
-                        }
-                    } else {
-                        account = "nobody@localhost";
-                        // inspired from CalendarProvider.onAccountsChanged
-                        ContentValues vals = new ContentValues();
-                        vals.put(Calendars.ACCESS_LEVEL, Integer.toString(Calendars.OWNER_ACCESS));
-                        vals.put(Calendars.COLOR, -14069085);
-                        vals.put(Calendars.DISPLAY_NAME, "Default");
-                        vals.put(Calendars.HIDDEN, 0);
-                        vals.put(Calendars.NAME, account);
-                        vals.put(Calendars.SELECTED, 1);
-                        vals.put(Calendars.SYNC_EVENTS, 1);
-                        vals.put(Calendars.TIMEZONE, TimeZone.getDefault().getID());
-                        getContentResolver().insert(Calendars.CONTENT_URI, vals);
-                    }
-                    cur.close();
-                }
-            }
-            if (account != null) {
-                onAccountsLoaded(account);
-            } else {
-                finish();
-            }
-        }
-    }
-=======
->>>>>>> 87c647be
 }