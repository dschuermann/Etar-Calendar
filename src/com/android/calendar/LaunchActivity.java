--- conflicted
+++ resolved
@@ -36,15 +36,9 @@
 import java.io.IOException;
 
 public class LaunchActivity extends Activity {
-<<<<<<< HEAD
-=======
     static final String KEY_DETAIL_VIEW = "DETAIL_VIEW";
-
-    // An arbitrary constant to pass to the GoogleLoginHelperService
-    private static final int GET_ACCOUNT_REQUEST = 1;
     private Bundle mExtras;
 
->>>>>>> 8c5ade7c
     @Override
     protected void onCreate(Bundle icicle) {
         super.onCreate(icicle);
@@ -83,17 +77,8 @@
             }, null /* handler */);
         }
     }
-<<<<<<< HEAD
-    
+
     private void onAccountsLoaded(Account account) {
-        SharedPreferences prefs = PreferenceManager.getDefaultSharedPreferences(this);
-        String startActivity = prefs.getString(CalendarPreferenceActivity.KEY_START_VIEW,
-                CalendarPreferenceActivity.DEFAULT_START_VIEW);
-            
-=======
-
-    private void onAccountsLoaded(String account) {
->>>>>>> 8c5ade7c
         // Get the data for from this intent, if any
         Intent myIntent = getIntent();
         Uri myData = myIntent.getData();
@@ -121,27 +106,4 @@
         startActivity(intent);
         finish();
     }
-<<<<<<< HEAD
-    }
-=======
-
-    @Override
-    protected void onActivityResult(int requestCode, int resultCode, Intent intent) {
-        super.onActivityResult(requestCode, resultCode, intent);
-        if (requestCode == GET_ACCOUNT_REQUEST) {
-            if (resultCode == RESULT_OK) {
-                if (intent != null) {
-                    Bundle extras = intent.getExtras();
-                    if (extras != null) {
-                        final String account;
-                        account = extras.getString(GoogleLoginServiceConstants.AUTH_ACCOUNT_KEY);
-                        onAccountsLoaded(account);
-                    }
-                }
-            } else {
-                finish();
-            }
-        }
-    }
-}
->>>>>>> 8c5ade7c
+}