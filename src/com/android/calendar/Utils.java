/*
 * Copyright (C) 2006 The Android Open Source Project
 *
 * Licensed under the Apache License, Version 2.0 (the "License");
 * you may not use this file except in compliance with the License.
 * You may obtain a copy of the License at
 *
 *      http://www.apache.org/licenses/LICENSE-2.0
 *
 * Unless required by applicable law or agreed to in writing, software
 * distributed under the License is distributed on an "AS IS" BASIS,
 * WITHOUT WARRANTIES OR CONDITIONS OF ANY KIND, either express or implied.
 * See the License for the specific language governing permissions and
 * limitations under the License.
 */

package com.android.calendar;

import static android.provider.Calendar.EVENT_BEGIN_TIME;

import com.android.calendar.CalendarController.ViewType;

import android.app.Activity;
import android.content.Context;
import android.content.Intent;
import android.content.SharedPreferences;
import android.database.Cursor;
import android.database.MatrixCursor;
import android.graphics.drawable.Drawable;
import android.graphics.drawable.GradientDrawable;
import android.net.Uri;
import android.os.Bundle;
import android.text.TextUtils;
import android.text.format.Time;
import android.util.Log;

import java.util.Calendar;
import java.util.HashSet;
import java.util.List;
import java.util.Map;
import java.util.TimeZone;

public class Utils {
<<<<<<< HEAD
    // Set to 0 until we have UI to perform undo
    public static final long UNDO_DELAY = 0;

    // For recurring events which instances of the series are being modified
    public static final int MODIFY_UNINITIALIZED = 0;
    public static final int MODIFY_SELECTED = 1;
    public static final int MODIFY_ALL_FOLLOWING = 2;
    public static final int MODIFY_ALL = 3;

    // When the edit event view finishes it passes back the appropriate exit code.
    public static final int DONE_REVERT = 0;
    public static final int DONE_SAVE = 1;
    public static final int DONE_DELETE = 2;

=======
    private static final boolean DEBUG = true;
    private static final String TAG = "CalUtils";
>>>>>>> 9ccb1dd0
    private static final int CLEAR_ALPHA_MASK = 0x00FFFFFF;
    private static final int HIGH_ALPHA = 255 << 24;
    private static final int MED_ALPHA = 180 << 24;
    private static final int LOW_ALPHA = 150 << 24;

    protected static final String OPEN_EMAIL_MARKER = " <";
    protected static final String CLOSE_EMAIL_MARKER = ">";
    /* The corner should be rounded on the top right and bottom right */
    private static final float[] CORNERS = new float[] {0, 0, 5, 5, 5, 5, 0, 0};

    public static final String INTENT_KEY_DETAIL_VIEW = "DETAIL_VIEW";
    public static final String INTENT_KEY_VIEW_TYPE = "VIEW";
    public static final String INTENT_VALUE_VIEW_TYPE_DAY = "DAY";
    
    private volatile static boolean mFirstTZRequest = true;
    private volatile static boolean mTZQueryInProgress = false;

    private volatile static boolean mUseHomeTZ = false;
    private volatile static String mHomeTZ = Time.getCurrentTimezone();

    private static HashSet<Runnable> mTZCallbacks = new HashSet<Runnable>();

    public static int getViewTypeFromIntentAndSharedPref(Activity activity) {
        Intent intent = activity.getIntent();
        Bundle extras = intent.getExtras();
        SharedPreferences prefs = CalendarPreferenceActivity.getSharedPreferences(activity);

        if (TextUtils.equals(intent.getAction(),Intent.ACTION_EDIT)) {
            return ViewType.EDIT;
        }
        if (extras != null) {
            if (extras.getBoolean(INTENT_KEY_DETAIL_VIEW, false)) {
                // This is the "detail" view which is either agenda or day view
                return prefs.getInt(CalendarPreferenceActivity.KEY_DETAILED_VIEW,
                        CalendarPreferenceActivity.DEFAULT_DETAILED_VIEW);
            } else if (INTENT_VALUE_VIEW_TYPE_DAY.equals(extras.getString(INTENT_KEY_VIEW_TYPE))) {
                // Not sure who uses this. This logic came from LaunchActivity
                return ViewType.DAY;
            }
        }

        // Default to the last view
        return prefs.getInt(CalendarPreferenceActivity.KEY_START_VIEW,
                CalendarPreferenceActivity.DEFAULT_START_VIEW);
    }

    /**
     * Writes a new home time zone to the db.
     *
     * Updates the home time zone in the db asynchronously and updates
     * the local cache. Sending a time zone of **tbd** will cause it to
     * be set to the device's time zone. null or empty tz will be ignored.
     *
     * @param context The calling activity
     * @param timeZone The time zone to set Calendar to, or **tbd**
     */
    public static void setTimeZone(Context context, String timeZone) {
        if (TextUtils.isEmpty(timeZone)) {
            if (DEBUG) {
                Log.d(TAG, "Empty time zone, nothing to be done.");
            }
            return;
        }
        synchronized (mTZCallbacks) {
            if (CalendarPreferenceActivity.LOCAL_TZ.equals(timeZone)) {
                if (!mUseHomeTZ) {
                    return;
                }
                mUseHomeTZ = false;
            } else {
                if (TextUtils.equals(mHomeTZ, timeZone)) {
                    return;
                }
                mUseHomeTZ = true;
                mHomeTZ = timeZone;
            }
        }
        setSharedPreference(context, CalendarPreferenceActivity.KEY_HOME_TZ_ENABLED, mUseHomeTZ);
        if (mUseHomeTZ) {
            setSharedPreference(context, CalendarPreferenceActivity.KEY_HOME_TZ, mHomeTZ);
        }
        // TODO async update db
    }

    /**
     * Gets the time zone that Calendar should be displayed in
     *
     * This is a helper method to get the appropriate time zone for Calendar. If this
     * is the first time this method has been called it will initiate an asynchronous
     * query to verify that the data in preferences is correct. The callback supplied
     * will only be called if this query returns a value other than what is stored in
     * preferences and should cause the calling activity to refresh anything that
     * depends on calling this method.
     *
     * @param context The calling activity
     * @param callback The runnable that should execute if a query returns new values
     * @return The string value representing the time zone Calendar should display
     */
    public static String getTimeZone(Context context, Runnable callback) {
        synchronized (mTZCallbacks){
            if (mFirstTZRequest) {
                mTZQueryInProgress = true;
                mFirstTZRequest = false;

                SharedPreferences prefs = CalendarPreferenceActivity.getSharedPreferences(context);
                mUseHomeTZ = prefs.getBoolean(
                        CalendarPreferenceActivity.KEY_HOME_TZ_ENABLED, false);
                mHomeTZ = prefs.getString(
                        CalendarPreferenceActivity.KEY_HOME_TZ, Time.getCurrentTimezone());
                // TODO kick off async query
                // When the async query returns it should synchronize on
                // mTZCallbacks, update mUseHomeTZ, mHomeTZ, and the
                // preferences, set mTZQueryInProgress to false, and call all
                // the runnables in mTZCallbacks.
                // TODO remove this line when we have a query
                mTZQueryInProgress = false;
            }
            if (mTZQueryInProgress) {
                mTZCallbacks.add(callback);
            }
        }
        return mUseHomeTZ ? mHomeTZ : Time.getCurrentTimezone();
    }

    public static String getSharedPreference(Context context, String key, String defaultValue) {
        SharedPreferences prefs = CalendarPreferenceActivity.getSharedPreferences(context);
        return prefs.getString(key, defaultValue);
    }

<<<<<<< HEAD
    public static int getSharedPreference(Context context, String key, int defaultValue) {
        SharedPreferences prefs = CalendarPreferenceActivity.getSharedPreferences(context);
        return prefs.getInt(key, defaultValue);
    }

    /**
     * Asynchronously sets the preference with the given key to the given value
     *
     * @param context the context to use to get preferences from
     * @param key the key of the preference to set
     * @param value the value to set
     */
    public static void setSharedPreference(Context context, String key, String value) {
        SharedPreferences prefs = CalendarPreferenceActivity.getSharedPreferences(context);
        prefs.edit().putString(key, value).apply();
    }
=======
    static void setSharedPreference(Context context, String key, boolean value) {
        SharedPreferences prefs = CalendarPreferenceActivity.getSharedPreferences(context);
        SharedPreferences.Editor editor = prefs.edit();
        editor.putBoolean(key, value);
        editor.commit();
    }

    static void setDefaultView(Context context, int viewId) {
        String activityString = CalendarApplication.ACTIVITY_NAMES[viewId];
>>>>>>> 9ccb1dd0

    /**
     * Save default agenda/day/week/month view for next time
     *
     * @param context
     * @param viewId {@link CalendarController.ViewType}
     */
    static void setDefaultView(Context context, int viewId) {
        SharedPreferences prefs = CalendarPreferenceActivity.getSharedPreferences(context);
        SharedPreferences.Editor editor = prefs.edit();

        if (viewId == CalendarController.ViewType.AGENDA
                || viewId == CalendarController.ViewType.DAY) {
            // Record the (new) detail start view only for Agenda and Day
            editor.putInt(CalendarPreferenceActivity.KEY_DETAILED_VIEW, viewId);
        }

        // Record the (new) start view
        editor.putInt(CalendarPreferenceActivity.KEY_START_VIEW, viewId);
        editor.apply();
    }

    public static MatrixCursor matrixCursorFromCursor(Cursor cursor) {
        MatrixCursor newCursor = new MatrixCursor(cursor.getColumnNames());
        int numColumns = cursor.getColumnCount();
        String data[] = new String[numColumns];
        cursor.moveToPosition(-1);
        while (cursor.moveToNext()) {
            for (int i = 0; i < numColumns; i++) {
                data[i] = cursor.getString(i);
            }
            newCursor.addRow(data);
        }
        return newCursor;
    }

    /**
     * Compares two cursors to see if they contain the same data.
     *
     * @return Returns true of the cursors contain the same data and are not null, false
     * otherwise
     */
    public static boolean compareCursors(Cursor c1, Cursor c2) {
        if(c1 == null || c2 == null) {
            return false;
        }

        int numColumns = c1.getColumnCount();
        if (numColumns != c2.getColumnCount()) {
            return false;
        }

        if (c1.getCount() != c2.getCount()) {
            return false;
        }

        c1.moveToPosition(-1);
        c2.moveToPosition(-1);
        while(c1.moveToNext() && c2.moveToNext()) {
            for(int i = 0; i < numColumns; i++) {
                if(!TextUtils.equals(c1.getString(i), c2.getString(i))) {
                    return false;
                }
            }
        }

        return true;
    }

    /**
     * If the given intent specifies a time (in milliseconds since the epoch),
     * then that time is returned. Otherwise, the current time is returned.
     */
    public static final long timeFromIntentInMillis(Intent intent) {
        // If the time was specified, then use that.  Otherwise, use the current time.
        Uri data = intent.getData();
        long millis = intent.getLongExtra(EVENT_BEGIN_TIME, -1);
        if (millis == -1 && data != null && data.isHierarchical()) {
            List<String> path = data.getPathSegments();
            if(path.size() == 2 && path.get(0).equals("time")) {
                try {
                    millis = Long.valueOf(data.getLastPathSegment());
                } catch (NumberFormatException e) {
                    Log.i("Calendar", "timeFromIntentInMillis: Data existed but no valid time " +
                            "found. Using current time.");
                }
            }
        }
        if (millis <= 0) {
            millis = System.currentTimeMillis();
        }
        return millis;
    }

    public static Drawable getColorChip(int color) {
        /*
         * We want the color chip to have a nice gradient using
         * the color of the calendar. To do this we use a GradientDrawable.
         * The color supplied has an alpha of FF so we first do:
         * color & 0x00FFFFFF
         * to clear the alpha. Then we add our alpha to it.
         * We use 3 colors to get a step effect where it starts off very
         * light and quickly becomes dark and then a slow transition to
         * be even darker.
         */
        color &= CLEAR_ALPHA_MASK;
        int startColor = color | HIGH_ALPHA;
        int middleColor = color | MED_ALPHA;
        int endColor = color | LOW_ALPHA;
        int[] colors = new int[] {startColor, middleColor, endColor};
        GradientDrawable d = new GradientDrawable(GradientDrawable.Orientation.LEFT_RIGHT, colors);
        d.setCornerRadii(CORNERS);
        return d;
    }

    /**
     * Formats the given Time object so that it gives the month and year
     * (for example, "September 2007").
     *
     * @param time the time to format
     * @return the string containing the weekday and the date
     */
    public static String formatMonthYear(Context context, Time time) {
        return time.format(context.getResources().getString(R.string.month_year));
    }

    /**
     * Returns a list joined together by the provided delimiter, for example,
     * ["a", "b", "c"] could be joined into "a,b,c"
     *
     * @param things the things to join together
     * @param delim the delimiter to use
     * @return a string contained the things joined together
     */
    public static String join(List<?> things, String delim) {
        StringBuilder builder = new StringBuilder();
        boolean first = true;
        for (Object thing : things) {
            if (first) {
                first = false;
            } else {
                builder.append(delim);
            }
            builder.append(thing.toString());
        }
        return builder.toString();
    }

    /**
     * Get first day of week as android.text.format.Time constant.
     * @return the first day of week in android.text.format.Time
     */
    public static int getFirstDayOfWeek(Context context) {
        SharedPreferences prefs = CalendarPreferenceActivity.getSharedPreferences(context);
        String pref = prefs.getString(CalendarPreferenceActivity.KEY_WEEK_START_DAY,
                CalendarPreferenceActivity.WEEK_START_DEFAULT);

        int startDay;
        if (CalendarPreferenceActivity.WEEK_START_DEFAULT.equals(pref)) {
            startDay = Calendar.getInstance().getFirstDayOfWeek();
        } else {
            startDay = Integer.parseInt(pref);
        }

        if (startDay == Calendar.SATURDAY) {
            return Time.SATURDAY;
        } else if (startDay == Calendar.MONDAY) {
            return Time.MONDAY;
        } else {
            return Time.SUNDAY;
        }
    }

    /**
     * Determine whether the column position is Saturday or not.
     * @param column the column position
     * @param firstDayOfWeek the first day of week in android.text.format.Time
     * @return true if the column is Saturday position
     */
    public static boolean isSaturday(int column, int firstDayOfWeek) {
        return (firstDayOfWeek == Time.SUNDAY && column == 6)
            || (firstDayOfWeek == Time.MONDAY && column == 5)
            || (firstDayOfWeek == Time.SATURDAY && column == 0);
    }

    /**
     * Determine whether the column position is Sunday or not.
     * @param column the column position
     * @param firstDayOfWeek the first day of week in android.text.format.Time
     * @return true if the column is Sunday position
     */
    public static boolean isSunday(int column, int firstDayOfWeek) {
        return (firstDayOfWeek == Time.SUNDAY && column == 0)
            || (firstDayOfWeek == Time.MONDAY && column == 6)
            || (firstDayOfWeek == Time.SATURDAY && column == 1);
    }

    /**
     * Convert given UTC time into current local time.
     *
     * @param recycle Time object to recycle, otherwise null.
     * @param utcTime Time to convert, in UTC.
     */
    public static long convertUtcToLocal(Time recycle, long utcTime) {
        if (recycle == null) {
            recycle = new Time();
        }
        recycle.timezone = Time.TIMEZONE_UTC;
        recycle.set(utcTime);
        recycle.timezone = TimeZone.getDefault().getID();
        return recycle.normalize(true);
    }

    /**
     * Scan through a cursor of calendars and check if names are duplicated.
     *
     * This travels a cursor containing calendar display names and fills in the provided map with
     * whether or not each name is repeated.
     * @param isDuplicateName The map to put the duplicate check results in.
     * @param cursor The query of calendars to check
     * @param nameIndex The column of the query that contains the display name
     */
    public static void checkForDuplicateNames(Map<String, Boolean> isDuplicateName, Cursor cursor,
            int nameIndex) {
        isDuplicateName.clear();
        cursor.moveToPosition(-1);
        while (cursor.moveToNext()) {
            String displayName = cursor.getString(nameIndex);
            // Set it to true if we've seen this name before, false otherwise
            if (displayName != null) {
                isDuplicateName.put(displayName, isDuplicateName.containsKey(displayName));
            }
        }
    }

    /**
     * Null-safe object comparison
     * @param s1
     * @param s2
     * @return
     */
    public static boolean equals(Object o1, Object o2) {
        return o1 == null ? o2 == null : o1.equals(o2);
    }
}<|MERGE_RESOLUTION|>--- conflicted
+++ resolved
@@ -41,7 +41,8 @@
 import java.util.TimeZone;
 
 public class Utils {
-<<<<<<< HEAD
+    private static final boolean DEBUG = true;
+    private static final String TAG = "CalUtils";
     // Set to 0 until we have UI to perform undo
     public static final long UNDO_DELAY = 0;
 
@@ -56,10 +57,6 @@
     public static final int DONE_SAVE = 1;
     public static final int DONE_DELETE = 2;
 
-=======
-    private static final boolean DEBUG = true;
-    private static final String TAG = "CalUtils";
->>>>>>> 9ccb1dd0
     private static final int CLEAR_ALPHA_MASK = 0x00FFFFFF;
     private static final int HIGH_ALPHA = 255 << 24;
     private static final int MED_ALPHA = 180 << 24;
@@ -73,7 +70,7 @@
     public static final String INTENT_KEY_DETAIL_VIEW = "DETAIL_VIEW";
     public static final String INTENT_KEY_VIEW_TYPE = "VIEW";
     public static final String INTENT_VALUE_VIEW_TYPE_DAY = "DAY";
-    
+
     private volatile static boolean mFirstTZRequest = true;
     private volatile static boolean mTZQueryInProgress = false;
 
@@ -189,7 +186,6 @@
         return prefs.getString(key, defaultValue);
     }
 
-<<<<<<< HEAD
     public static int getSharedPreference(Context context, String key, int defaultValue) {
         SharedPreferences prefs = CalendarPreferenceActivity.getSharedPreferences(context);
         return prefs.getInt(key, defaultValue);
@@ -206,17 +202,13 @@
         SharedPreferences prefs = CalendarPreferenceActivity.getSharedPreferences(context);
         prefs.edit().putString(key, value).apply();
     }
-=======
+
     static void setSharedPreference(Context context, String key, boolean value) {
         SharedPreferences prefs = CalendarPreferenceActivity.getSharedPreferences(context);
         SharedPreferences.Editor editor = prefs.edit();
         editor.putBoolean(key, value);
-        editor.commit();
-    }
-
-    static void setDefaultView(Context context, int viewId) {
-        String activityString = CalendarApplication.ACTIVITY_NAMES[viewId];
->>>>>>> 9ccb1dd0
+        editor.apply();
+    }
 
     /**
      * Save default agenda/day/week/month view for next time
