--- conflicted
+++ resolved
@@ -70,15 +70,13 @@
     /* The corner should be rounded on the top right and bottom right */
     private static final float[] CORNERS = new float[] {0, 0, 5, 5, 5, 5, 0, 0};
 
-<<<<<<< HEAD
     public static final String INTENT_KEY_DETAIL_VIEW = "DETAIL_VIEW";
     public static final String INTENT_KEY_VIEW_TYPE = "VIEW";
     public static final String INTENT_VALUE_VIEW_TYPE_DAY = "DAY";
 
-=======
     private static StringBuilder mSB = new StringBuilder(50);
     private static Formatter mF = new Formatter(mSB, Locale.getDefault());
->>>>>>> 864d1139
+
     private volatile static boolean mFirstTZRequest = true;
     private volatile static boolean mTZQueryInProgress = false;
 
@@ -191,9 +189,11 @@
         return mUseHomeTZ ? mHomeTZ : Time.getCurrentTimezone();
     }
 
-<<<<<<< HEAD
     public static String getSharedPreference(Context context, String key, String defaultValue) {
-=======
+        SharedPreferences prefs = CalendarPreferenceActivity.getSharedPreferences(context);
+        return prefs.getString(key, defaultValue);
+    }
+
     /**
      * Formats a date or a time range according to the local conventions.
      *
@@ -213,12 +213,6 @@
                     getTimeZone(context, null)).toString();
         }
         return date;
-    }
-
-    static void setSharedPreference(Context context, String key, String value) {
->>>>>>> 864d1139
-        SharedPreferences prefs = CalendarPreferenceActivity.getSharedPreferences(context);
-        return prefs.getString(key, defaultValue);
     }
 
     public static int getSharedPreference(Context context, String key, int defaultValue) {
