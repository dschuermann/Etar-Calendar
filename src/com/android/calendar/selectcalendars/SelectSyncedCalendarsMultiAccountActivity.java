/*
 * Copyright (C) 2011 The Android Open Source Project
 *
 * Licensed under the Apache License, Version 2.0 (the "License");
 * you may not use this file except in compliance with the License.
 * You may obtain a copy of the License at
 *
 *      http://www.apache.org/licenses/LICENSE-2.0
 *
 * Unless required by applicable law or agreed to in writing, software
 * distributed under the License is distributed on an "AS IS" BASIS,
 * WITHOUT WARRANTIES OR CONDITIONS OF ANY KIND, either express or implied.
 * See the License for the specific language governing permissions and
 * limitations under the License.
 */

package com.android.calendar.selectcalendars;

import android.app.ActionBar;
import android.app.ExpandableListActivity;
import android.content.AsyncQueryHandler;
import android.database.Cursor;
import android.database.MatrixCursor;
import android.os.Bundle;
import android.provider.CalendarContract.Calendars;
import android.view.Menu;
import android.view.MenuItem;
import android.view.View;
import android.widget.ExpandableListView;

import com.android.calendar.R;
import com.android.calendar.Utils;

public class SelectSyncedCalendarsMultiAccountActivity extends ExpandableListActivity
    implements View.OnClickListener {

    private static final String TAG = "Calendar";
    private static final String EXPANDED_KEY = "is_expanded";
    private static final String ACCOUNT_UNIQUE_KEY = "ACCOUNT_KEY";
    private MatrixCursor mAccountsCursor = null;
    private ExpandableListView mList;
    private SelectSyncedCalendarsMultiAccountAdapter mAdapter;
    private static final String[] PROJECTION = new String[] {
        Calendars._ID,
        Calendars.ACCOUNT_TYPE,
        Calendars.ACCOUNT_NAME,
        Calendars.ACCOUNT_TYPE + " || " + Calendars.ACCOUNT_NAME + " AS " +
                ACCOUNT_UNIQUE_KEY,
    };

    @Override
    protected void onCreate(Bundle icicle) {
        super.onCreate(icicle);
        setContentView(R.layout.select_calendars_multi_accounts_fragment);
        mList = getExpandableListView();
        mList.setEmptyView(findViewById(R.id.loading));
        // Start a background sync to get the list of calendars from the server.
        Utils.startCalendarMetafeedSync(null);

        findViewById(R.id.btn_done).setOnClickListener(this);
        findViewById(R.id.btn_discard).setOnClickListener(this);
    }

    @Override
    public void onClick(View view) {
        if (view.getId() == R.id.btn_done) {
            mAdapter.doSaveAction();
            finish();
        } else if (view.getId() == R.id.btn_discard) {
            finish();
        }
    }

    @Override
    protected void onResume() {
        super.onResume();
        if (mAdapter != null) {
            mAdapter.startRefreshStopDelay();
        }
        new AsyncQueryHandler(getContentResolver()) {
            @Override
            protected void onQueryComplete(int token, Object cookie, Cursor cursor) {
                mAccountsCursor = Utils.matrixCursorFromCursor(cursor);

                mAdapter = new SelectSyncedCalendarsMultiAccountAdapter(
                        findViewById(R.id.calendars).getContext(), mAccountsCursor,
                        SelectSyncedCalendarsMultiAccountActivity.this);
                mList.setAdapter(mAdapter);

                // TODO initialize from sharepref
                int count = mList.getCount();
                for(int i = 0; i < count; i++) {
                    mList.expandGroup(i);
                }
            }
        }.startQuery(0, null, Calendars.CONTENT_URI, PROJECTION,
                "1) GROUP BY (" + ACCOUNT_UNIQUE_KEY, //Cheap hack to make WHERE a GROUP BY query
                null /* selectionArgs */,
                Calendars.ACCOUNT_NAME /*sort order*/);
        //TODO change to something that supports group by queries.
    }

    @Override
    protected void onPause() {
        super.onPause();
        if (mAdapter != null) {
            mAdapter.cancelRefreshStopDelay();
        }
    }

    @Override
    protected void onStop() {
        super.onStop();
        if (mAdapter != null) {
            mAdapter.closeChildrenCursors();
        }
<<<<<<< HEAD
        if (!mAccountsCursor.isClosed()) {
=======
        if (mAccountsCursor != null && !mAccountsCursor.isClosed()) {
>>>>>>> 2ca91649
            mAccountsCursor.close();
        }
    }

    @Override
    protected void onSaveInstanceState(Bundle outState) {
        super.onSaveInstanceState(outState);
        boolean[] isExpanded;
        mList = getExpandableListView();
        if(mList != null) {
            int count = mList.getCount();
            isExpanded = new boolean[count];
            for(int i = 0; i < count; i++) {
                isExpanded[i] = mList.isGroupExpanded(i);
            }
        } else {
            isExpanded = null;
        }
        outState.putBooleanArray(EXPANDED_KEY, isExpanded);
        //TODO Store this to preferences instead so it remains on restart
    }

    @Override
    protected void onRestoreInstanceState(Bundle state) {
        super.onRestoreInstanceState(state);
        mList = getExpandableListView();
        boolean[] isExpanded = state.getBooleanArray(EXPANDED_KEY);
        if(mList != null && isExpanded != null && mList.getCount() >= isExpanded.length) {
            for(int i = 0; i < isExpanded.length; i++) {
                if(isExpanded[i] && !mList.isGroupExpanded(i)) {
                    mList.expandGroup(i);
                } else if(!isExpanded[i] && mList.isGroupExpanded(i)){
                    mList.collapseGroup(i);
                }
            }
        }
    }

    @Override
    public boolean onCreateOptionsMenu(Menu menu) {
        getActionBar()
                .setDisplayOptions(ActionBar.DISPLAY_HOME_AS_UP, ActionBar.DISPLAY_HOME_AS_UP);
        return true;
    }

    @Override
    public boolean onOptionsItemSelected(MenuItem item) {
        switch (item.getItemId()) {
            case android.R.id.home:
                Utils.returnToCalendarHome(this);
                return true;
        }
        return super.onOptionsItemSelected(item);
    }
}<|MERGE_RESOLUTION|>--- conflicted
+++ resolved
@@ -114,11 +114,7 @@
         if (mAdapter != null) {
             mAdapter.closeChildrenCursors();
         }
-<<<<<<< HEAD
-        if (!mAccountsCursor.isClosed()) {
-=======
         if (mAccountsCursor != null && !mAccountsCursor.isClosed()) {
->>>>>>> 2ca91649
             mAccountsCursor.close();
         }
     }
