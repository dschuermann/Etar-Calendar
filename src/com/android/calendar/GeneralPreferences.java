/*
 * Copyright (C) 2007 The Android Open Source Project
 *
 * Licensed under the Apache License, Version 2.0 (the "License");
 * you may not use this file except in compliance with the License.
 * You may obtain a copy of the License at
 *
 *      http://www.apache.org/licenses/LICENSE-2.0
 *
 * Unless required by applicable law or agreed to in writing, software
 * distributed under the License is distributed on an "AS IS" BASIS,
 * WITHOUT WARRANTIES OR CONDITIONS OF ANY KIND, either express or implied.
 * See the License for the specific language governing permissions and
 * limitations under the License.
 */

package com.android.calendar;

import android.app.Activity;
import android.app.FragmentManager;
import android.app.backup.BackupManager;
import android.content.Context;
import android.content.Intent;
import android.content.SharedPreferences;
import android.content.SharedPreferences.Editor;
import android.content.SharedPreferences.OnSharedPreferenceChangeListener;
import android.media.Ringtone;
import android.media.RingtoneManager;
import android.net.Uri;
import android.os.Bundle;
import android.os.Vibrator;
import android.preference.CheckBoxPreference;
import android.preference.ListPreference;
import android.preference.Preference;
import android.preference.Preference.OnPreferenceChangeListener;
import android.preference.Preference.OnPreferenceClickListener;
import android.preference.PreferenceCategory;
import android.preference.PreferenceFragment;
import android.preference.PreferenceManager;
import android.preference.PreferenceScreen;
import android.preference.RingtonePreference;
import android.provider.CalendarContract;
import android.provider.CalendarContract.CalendarCache;
import android.provider.SearchRecentSuggestions;
import android.text.TextUtils;
import android.text.format.Time;
import android.widget.Toast;

import com.android.calendar.alerts.AlertReceiver;
<<<<<<< HEAD
import com.android.calendar.event.EventViewUtils;
=======
import com.android.timezonepicker.TimeZoneInfo;
import com.android.timezonepicker.TimeZonePickerDialog;
import com.android.timezonepicker.TimeZonePickerDialog.OnTimeZoneSetListener;
import com.android.timezonepicker.TimeZonePickerUtils;
>>>>>>> 71b49345

public class GeneralPreferences extends PreferenceFragment implements
        OnSharedPreferenceChangeListener, OnPreferenceChangeListener, OnTimeZoneSetListener {
    // The name of the shared preferences file. This name must be maintained for historical
    // reasons, as it's what PreferenceManager assigned the first time the file was created.
    static final String SHARED_PREFS_NAME = "com.android.calendar_preferences";
    static final String SHARED_PREFS_NAME_NO_BACKUP = "com.android.calendar_preferences_no_backup";

    private static final String FRAG_TAG_TIME_ZONE_PICKER = "TimeZonePicker";

    // Preference keys
    public static final String KEY_HIDE_DECLINED = "preferences_hide_declined";
    public static final String KEY_WEEK_START_DAY = "preferences_week_start_day";
    public static final String KEY_SHOW_WEEK_NUM = "preferences_show_week_num";
    public static final String KEY_DAYS_PER_WEEK = "preferences_days_per_week";
    public static final String KEY_SKIP_SETUP = "preferences_skip_setup";

    public static final String KEY_CLEAR_SEARCH_HISTORY = "preferences_clear_search_history";

    public static final String KEY_ALERTS_CATEGORY = "preferences_alerts_category";
    public static final String KEY_ALERTS = "preferences_alerts";
    public static final String KEY_ALERTS_VIBRATE = "preferences_alerts_vibrate";
    public static final String KEY_ALERTS_RINGTONE = "preferences_alerts_ringtone";
    public static final String KEY_ALERTS_POPUP = "preferences_alerts_popup";

    public static final String KEY_SHOW_CONTROLS = "preferences_show_controls";

    public static final String KEY_DEFAULT_REMINDER = "preferences_default_reminder";
    public static final int NO_REMINDER = -1;
    public static final String NO_REMINDER_STRING = "-1";
    public static final int REMINDER_DEFAULT_TIME = 10; // in minutes

    public static final String KEY_USE_CUSTOM_SNOOZE_DELAY = "preferences_custom_snooze_delay";
    public static final String KEY_DEFAULT_SNOOZE_DELAY = "preferences_default_snooze_delay";
    public static final int SNOOZE_DELAY_DEFAULT_TIME = 5; // in minutes

    public static final String KEY_DEFAULT_CELL_HEIGHT = "preferences_default_cell_height";
    public static final String KEY_VERSION = "preferences_version";

    /** Key to SharePreference for default view (CalendarController.ViewType) */
    public static final String KEY_START_VIEW = "preferred_startView";
    /**
     *  Key to SharePreference for default detail view (CalendarController.ViewType)
     *  Typically used by widget
     */
    public static final String KEY_DETAILED_VIEW = "preferred_detailedView";
    public static final String KEY_DEFAULT_CALENDAR = "preference_defaultCalendar";

    // These must be in sync with the array preferences_week_start_day_values
    public static final String WEEK_START_DEFAULT = "-1";
    public static final String WEEK_START_SATURDAY = "7";
    public static final String WEEK_START_SUNDAY = "1";
    public static final String WEEK_START_MONDAY = "2";

    // These keys are kept to enable migrating users from previous versions
    private static final String KEY_ALERTS_TYPE = "preferences_alerts_type";
    private static final String ALERT_TYPE_ALERTS = "0";
    private static final String ALERT_TYPE_STATUS_BAR = "1";
    private static final String ALERT_TYPE_OFF = "2";
    static final String KEY_HOME_TZ_ENABLED = "preferences_home_tz_enabled";
    static final String KEY_HOME_TZ = "preferences_home_tz";

    // Default preference values
    public static final int DEFAULT_START_VIEW = CalendarController.ViewType.WEEK;
    public static final int DEFAULT_DETAILED_VIEW = CalendarController.ViewType.DAY;
    public static final boolean DEFAULT_SHOW_WEEK_NUM = false;
    // This should match the XML file.
    public static final String DEFAULT_RINGTONE = "content://settings/system/notification_sound";

    CheckBoxPreference mAlert;
    CheckBoxPreference mVibrate;
    RingtonePreference mRingtone;
    CheckBoxPreference mPopup;
    CheckBoxPreference mUseHomeTZ;
    CheckBoxPreference mHideDeclined;
    Preference mHomeTZ;
    TimeZonePickerUtils mTzPickerUtils;
    ListPreference mWeekStart;
    ListPreference mDefaultReminder;
    ListPreference mSnoozeDelay;

    private String mTimeZoneId;

    /** Return a properly configured SharedPreferences instance */
    public static SharedPreferences getSharedPreferences(Context context) {
        return context.getSharedPreferences(SHARED_PREFS_NAME, Context.MODE_PRIVATE);
    }

    /** Set the default shared preferences in the proper context */
    public static void setDefaultValues(Context context) {
        PreferenceManager.setDefaultValues(context, SHARED_PREFS_NAME, Context.MODE_PRIVATE,
                R.xml.general_preferences, false);
    }

    @Override
    public void onCreate(Bundle icicle) {
        super.onCreate(icicle);

        final Activity activity = getActivity();

        // Make sure to always use the same preferences file regardless of the package name
        // we're running under
        final PreferenceManager preferenceManager = getPreferenceManager();
        final SharedPreferences sharedPreferences = getSharedPreferences(activity);
        preferenceManager.setSharedPreferencesName(SHARED_PREFS_NAME);

        // Load the preferences from an XML resource
        addPreferencesFromResource(R.xml.general_preferences);

        final PreferenceScreen preferenceScreen = getPreferenceScreen();
        mAlert = (CheckBoxPreference) preferenceScreen.findPreference(KEY_ALERTS);
        mVibrate = (CheckBoxPreference) preferenceScreen.findPreference(KEY_ALERTS_VIBRATE);
        Vibrator vibrator = (Vibrator) activity.getSystemService(Context.VIBRATOR_SERVICE);
        if (vibrator == null || !vibrator.hasVibrator()) {
            PreferenceCategory mAlertGroup = (PreferenceCategory) preferenceScreen
                    .findPreference(KEY_ALERTS_CATEGORY);
            mAlertGroup.removePreference(mVibrate);
        }

        mRingtone = (RingtonePreference) preferenceScreen.findPreference(KEY_ALERTS_RINGTONE);
        String ringToneUri = Utils.getRingTonePreference(activity);

        // Set the ringToneUri to the backup-able shared pref only so that
        // the Ringtone dialog will open up with the correct value.
        final Editor editor = preferenceScreen.getEditor();
        editor.putString(GeneralPreferences.KEY_ALERTS_RINGTONE, ringToneUri).apply();

        String ringtoneDisplayString = getRingtoneTitleFromUri(activity, ringToneUri);
        mRingtone.setSummary(ringtoneDisplayString == null ? "" : ringtoneDisplayString);

        mPopup = (CheckBoxPreference) preferenceScreen.findPreference(KEY_ALERTS_POPUP);
        mUseHomeTZ = (CheckBoxPreference) preferenceScreen.findPreference(KEY_HOME_TZ_ENABLED);
        mHideDeclined = (CheckBoxPreference) preferenceScreen.findPreference(KEY_HIDE_DECLINED);
        mWeekStart = (ListPreference) preferenceScreen.findPreference(KEY_WEEK_START_DAY);
        mDefaultReminder = (ListPreference) preferenceScreen.findPreference(KEY_DEFAULT_REMINDER);
<<<<<<< HEAD
        mHomeTZ = (ListPreference) preferenceScreen.findPreference(KEY_HOME_TZ);
        String tz = mHomeTZ.getValue();

        mSnoozeDelay = (ListPreference) preferenceScreen.findPreference(KEY_DEFAULT_SNOOZE_DELAY);
        buildSnoozeDelayEntries();

=======
        mHomeTZ = preferenceScreen.findPreference(KEY_HOME_TZ);
>>>>>>> 71b49345
        mWeekStart.setSummary(mWeekStart.getEntry());
        mDefaultReminder.setSummary(mDefaultReminder.getEntry());
        mSnoozeDelay.setSummary(mSnoozeDelay.getEntry());

        // This triggers an asynchronous call to the provider to refresh the data in shared pref
        mTimeZoneId = Utils.getTimeZone(activity, null);

        SharedPreferences prefs = CalendarUtils.getSharedPreferences(activity,
                Utils.SHARED_PREFS_NAME);

        // Utils.getTimeZone will return the currentTimeZone instead of the one
        // in the shared_pref if home time zone is disabled. So if home tz is
        // off, we will explicitly read it.
        if (!prefs.getBoolean(KEY_HOME_TZ_ENABLED, false)) {
            mTimeZoneId = prefs.getString(KEY_HOME_TZ, Time.getCurrentTimezone());
        }

        mHomeTZ.setOnPreferenceClickListener(new OnPreferenceClickListener() {
            @Override
            public boolean onPreferenceClick(Preference preference) {
                showTimezoneDialog();
                return true;
            }
        });

        if (mTzPickerUtils == null) {
            mTzPickerUtils = new TimeZonePickerUtils(getActivity());
        }
        CharSequence timezoneName = mTzPickerUtils.getGmtDisplayName(getActivity(), mTimeZoneId,
                System.currentTimeMillis(), false);
        mHomeTZ.setSummary(timezoneName != null ? timezoneName : mTimeZoneId);

        TimeZonePickerDialog tzpd = (TimeZonePickerDialog) activity.getFragmentManager()
                .findFragmentByTag(FRAG_TAG_TIME_ZONE_PICKER);
        if (tzpd != null) {
            tzpd.setOnTimeZoneSetListener(this);
        }

        migrateOldPreferences(sharedPreferences);

        updateChildPreferences();
    }

    private void showTimezoneDialog() {
        final Activity activity = getActivity();
        if (activity == null) {
            return;
        }

        Bundle b = new Bundle();
        b.putLong(TimeZonePickerDialog.BUNDLE_START_TIME_MILLIS, System.currentTimeMillis());
        b.putString(TimeZonePickerDialog.BUNDLE_TIME_ZONE, Utils.getTimeZone(activity, null));

        FragmentManager fm = getActivity().getFragmentManager();
        TimeZonePickerDialog tzpd = (TimeZonePickerDialog) fm
                .findFragmentByTag(FRAG_TAG_TIME_ZONE_PICKER);
        if (tzpd != null) {
            tzpd.dismiss();
        }
        tzpd = new TimeZonePickerDialog();
        tzpd.setArguments(b);
        tzpd.setOnTimeZoneSetListener(this);
        tzpd.show(fm, FRAG_TAG_TIME_ZONE_PICKER);
    }

    @Override
    public void onStart() {
        super.onStart();
        getPreferenceScreen().getSharedPreferences()
                .registerOnSharedPreferenceChangeListener(this);
        setPreferenceListeners(this);
    }

    /**
     * Sets up all the preference change listeners to use the specified
     * listener.
     */
    private void setPreferenceListeners(OnPreferenceChangeListener listener) {
        mUseHomeTZ.setOnPreferenceChangeListener(listener);
        mHomeTZ.setOnPreferenceChangeListener(listener);
        mWeekStart.setOnPreferenceChangeListener(listener);
        mDefaultReminder.setOnPreferenceChangeListener(listener);
        mSnoozeDelay.setOnPreferenceChangeListener(listener);
        mRingtone.setOnPreferenceChangeListener(listener);
        mHideDeclined.setOnPreferenceChangeListener(listener);
        mVibrate.setOnPreferenceChangeListener(listener);
    }

    @Override
    public void onStop() {
        getPreferenceScreen().getSharedPreferences()
                .unregisterOnSharedPreferenceChangeListener(this);
        setPreferenceListeners(null);
        super.onStop();
    }

    @Override
    public void onSharedPreferenceChanged(SharedPreferences sharedPreferences, String key) {
        Activity a = getActivity();
        if (key.equals(KEY_ALERTS)) {
            updateChildPreferences();
            if (a != null) {
                Intent intent = new Intent();
                intent.setClass(a, AlertReceiver.class);
                if (mAlert.isChecked()) {
                    intent.setAction(AlertReceiver.ACTION_DISMISS_OLD_REMINDERS);
                } else {
                    intent.setAction(AlertReceiver.EVENT_REMINDER_APP_ACTION);
                }
                a.sendBroadcast(intent);
            }
        }
        if (a != null) {
            BackupManager.dataChanged(a.getPackageName());
        }
    }

    /**
     * Handles time zone preference changes
     */
    @Override
    public boolean onPreferenceChange(Preference preference, Object newValue) {
        String tz;
        final Activity activity = getActivity();
        if (preference == mUseHomeTZ) {
            if ((Boolean)newValue) {
                tz = mTimeZoneId;
            } else {
                tz = CalendarCache.TIMEZONE_TYPE_AUTO;
            }
            Utils.setTimeZone(activity, tz);
            return true;
        } else if (preference == mHideDeclined) {
            mHideDeclined.setChecked((Boolean) newValue);
            Intent intent = new Intent(Utils.getWidgetScheduledUpdateAction(activity));
            intent.setDataAndType(CalendarContract.CONTENT_URI, Utils.APPWIDGET_DATA_TYPE);
            activity.sendBroadcast(intent);
            return true;
        } else if (preference == mWeekStart) {
            mWeekStart.setValue((String) newValue);
            mWeekStart.setSummary(mWeekStart.getEntry());
        } else if (preference == mDefaultReminder) {
            mDefaultReminder.setValue((String) newValue);
            mDefaultReminder.setSummary(mDefaultReminder.getEntry());
        } else if (preference == mSnoozeDelay) {
            mSnoozeDelay.setValue((String) newValue);
            mSnoozeDelay.setSummary(mSnoozeDelay.getEntry());
        } else if (preference == mRingtone) {
            if (newValue instanceof String) {
                Utils.setRingTonePreference(activity, (String) newValue);
                String ringtone = getRingtoneTitleFromUri(activity, (String) newValue);
                mRingtone.setSummary(ringtone == null ? "" : ringtone);
            }
            return true;
        } else if (preference == mVibrate) {
            mVibrate.setChecked((Boolean) newValue);
            return true;
        } else {
            return true;
        }
        return false;
    }

    public String getRingtoneTitleFromUri(Context context, String uri) {
        if (TextUtils.isEmpty(uri)) {
            return null;
        }

        Ringtone ring = RingtoneManager.getRingtone(getActivity(), Uri.parse(uri));
        if (ring != null) {
            return ring.getTitle(context);
        }
        return null;
    }

    /**
     * If necessary, upgrades previous versions of preferences to the current
     * set of keys and values.
     * @param prefs the preferences to upgrade
     */
    private void migrateOldPreferences(SharedPreferences prefs) {
        // If needed, migrate vibration setting from a previous version

        mVibrate.setChecked(Utils.getDefaultVibrate(getActivity(), prefs));

        // If needed, migrate the old alerts type settin
        if (!prefs.contains(KEY_ALERTS) && prefs.contains(KEY_ALERTS_TYPE)) {
            String type = prefs.getString(KEY_ALERTS_TYPE, ALERT_TYPE_STATUS_BAR);
            if (type.equals(ALERT_TYPE_OFF)) {
                mAlert.setChecked(false);
                mPopup.setChecked(false);
                mPopup.setEnabled(false);
            } else if (type.equals(ALERT_TYPE_STATUS_BAR)) {
                mAlert.setChecked(true);
                mPopup.setChecked(false);
                mPopup.setEnabled(true);
            } else if (type.equals(ALERT_TYPE_ALERTS)) {
                mAlert.setChecked(true);
                mPopup.setChecked(true);
                mPopup.setEnabled(true);
            }
            // clear out the old setting
            prefs.edit().remove(KEY_ALERTS_TYPE).commit();
        }
    }

    /**
     * Keeps the dependent settings in sync with the parent preference, so for
     * example, when notifications are turned off, we disable the preferences
     * for configuring the exact notification behavior.
     */
    private void updateChildPreferences() {
        if (mAlert.isChecked()) {
            mVibrate.setEnabled(true);
            mRingtone.setEnabled(true);
            mPopup.setEnabled(true);
        } else {
            mVibrate.setEnabled(false);
            mRingtone.setEnabled(false);
            mPopup.setEnabled(false);
        }
    }

    private void buildSnoozeDelayEntries() {
        final CharSequence[] values = mSnoozeDelay.getEntryValues();
        final int count = values.length;
        final CharSequence[] entries = new CharSequence[count];

        for (int i = 0; i < count; i++) {
            int value = Integer.parseInt(values[i].toString());
            entries[i] = EventViewUtils.constructReminderLabel(getActivity(), value, false);
        }

        mSnoozeDelay.setEntries(entries);
    }

    @Override
    public boolean onPreferenceTreeClick(
            PreferenceScreen preferenceScreen, Preference preference) {
        final String key = preference.getKey();
        if (KEY_CLEAR_SEARCH_HISTORY.equals(key)) {
            SearchRecentSuggestions suggestions = new SearchRecentSuggestions(getActivity(),
                    Utils.getSearchAuthority(getActivity()),
                    CalendarRecentSuggestionsProvider.MODE);
            suggestions.clearHistory();
            Toast.makeText(getActivity(), R.string.search_history_cleared,
                    Toast.LENGTH_SHORT).show();
            return true;
        } else {
            return super.onPreferenceTreeClick(preferenceScreen, preference);
        }
    }

    @Override
    public void onTimeZoneSet(TimeZoneInfo tzi) {
        if (mTzPickerUtils == null) {
            mTzPickerUtils = new TimeZonePickerUtils(getActivity());
        }

        final CharSequence timezoneName = mTzPickerUtils.getGmtDisplayName(
                getActivity(), tzi.mTzId, System.currentTimeMillis(), false);
        mHomeTZ.setSummary(timezoneName);
        Utils.setTimeZone(getActivity(), tzi.mTzId);
    }
}<|MERGE_RESOLUTION|>--- conflicted
+++ resolved
@@ -47,14 +47,12 @@
 import android.widget.Toast;
 
 import com.android.calendar.alerts.AlertReceiver;
-<<<<<<< HEAD
 import com.android.calendar.event.EventViewUtils;
-=======
+
 import com.android.timezonepicker.TimeZoneInfo;
 import com.android.timezonepicker.TimeZonePickerDialog;
 import com.android.timezonepicker.TimeZonePickerDialog.OnTimeZoneSetListener;
 import com.android.timezonepicker.TimeZonePickerUtils;
->>>>>>> 71b49345
 
 public class GeneralPreferences extends PreferenceFragment implements
         OnSharedPreferenceChangeListener, OnPreferenceChangeListener, OnTimeZoneSetListener {
@@ -190,16 +188,11 @@
         mHideDeclined = (CheckBoxPreference) preferenceScreen.findPreference(KEY_HIDE_DECLINED);
         mWeekStart = (ListPreference) preferenceScreen.findPreference(KEY_WEEK_START_DAY);
         mDefaultReminder = (ListPreference) preferenceScreen.findPreference(KEY_DEFAULT_REMINDER);
-<<<<<<< HEAD
-        mHomeTZ = (ListPreference) preferenceScreen.findPreference(KEY_HOME_TZ);
-        String tz = mHomeTZ.getValue();
+        mHomeTZ = preferenceScreen.findPreference(KEY_HOME_TZ);
 
         mSnoozeDelay = (ListPreference) preferenceScreen.findPreference(KEY_DEFAULT_SNOOZE_DELAY);
         buildSnoozeDelayEntries();
 
-=======
-        mHomeTZ = preferenceScreen.findPreference(KEY_HOME_TZ);
->>>>>>> 71b49345
         mWeekStart.setSummary(mWeekStart.getEntry());
         mDefaultReminder.setSummary(mDefaultReminder.getEntry());
         mSnoozeDelay.setSummary(mSnoozeDelay.getEntry());
