--- conflicted
+++ resolved
@@ -377,23 +377,6 @@
             assertNull("Unexpected cancel for id " + id, mExpectedNotifications[id]);
         }
 
-        @Override
-<<<<<<< HEAD
-        public void cancel(String tag, int id) {
-            throw new IllegalArgumentException();
-        }
-
-        @Override
-        public void cancelAll() {
-            for (int i = 0; i < mExpectedNotifications.length; i++) {
-                assertNull("Expecting notification id " + i + ". Got cancelAll",
-                        mExpectedNotifications[i]);
-            }
-        }
-
-        @Override
-=======
->>>>>>> 013fda07
         public void notify(int id, NotificationWrapper nw) {
             assertTrue("id out of bound: " + id, 0 <= id);
             assertTrue("id out of bound: " + id, id < mExpectedNotifications.length);
