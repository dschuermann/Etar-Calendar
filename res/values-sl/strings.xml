--- conflicted
+++ resolved
@@ -59,39 +59,22 @@
     <string name="search" msgid="550656004486017426">"Išči"</string>
     <string name="hide_controls" msgid="830320505938520882">"Skrij kontrolnike"</string>
     <string name="show_controls" msgid="715520586028062621">"Pokaži kontrolnike"</string>
-<<<<<<< HEAD
     <string name="select_visible_calendars_title" msgid="7944393060991949882">"Koledarji za prikaz"</string>
     <string name="synced" msgid="7913940305983383493">"sinhronizirano"</string>
     <string name="not_synced" msgid="4275114941801829419">"ni sinhronizirano"</string>
     <string name="acct_not_synced" msgid="6126800985681230627">"Ta račun ni sinhroniziran, zato vaši koledarji morda niso posodobljeni."</string>
     <string name="accounts" msgid="849401841083180306">"Računi in sinhronizacija"</string>
     <string name="select_synced_calendars_title" msgid="7916084873075901448">"Koledarji za sinhroniziranje"</string>
-=======
-    <!-- outdated translation 5285053789530752843 -->     <string name="select_visible_calendars_title" msgid="7944393060991949882">"Koledarji za prikaz"</string>
-    <string name="synced" msgid="7913940305983383493">"sinhronizirano"</string>
-    <string name="not_synced" msgid="4275114941801829419">"ni sinhronizirano"</string>
-    <!-- outdated translation 2225937158458147648 -->     <string name="acct_not_synced" msgid="6126800985681230627">"Ta račun ni sinhroniziran in vaši koledarji morda niso posodobljeni."</string>
-    <string name="accounts" msgid="849401841083180306">"Računi in sinhronizacija"</string>
-    <!-- outdated translation 7122363881046468658 -->     <string name="select_synced_calendars_title" msgid="7916084873075901448">"Koledarji za sinhronizacijo"</string>
->>>>>>> 6899bd18
     <string name="select_synced_calendars_button" msgid="8890542984949996251">"Koledarji za sinhronizacijo"</string>
     <string name="hint_what" msgid="709155115005044531">"Ime dogodka"</string>
     <string name="hint_where" msgid="4972598001033801974">"Lokacija"</string>
     <string name="hint_description" msgid="1910143586169033232">"Opis"</string>
     <string name="hint_attendees" msgid="1650488163176888480">"Gosti"</string>
-<<<<<<< HEAD
     <string name="creating_event" msgid="7516249252554059980">"Dogodek je ustvarjen."</string>
     <string name="saving_event" msgid="7694181017411177226">"Dogodek je shranjen."</string>
     <string name="empty_event" msgid="9018699257414338634">"Prazen dogodek ni bil ustvarjen."</string>
     <string name="creating_event_with_guest" msgid="8535098983005383300">"Povabila so poslana."</string>
     <string name="saving_event_with_guest" msgid="8678551213800311856">"Posodobitve so poslane."</string>
-=======
-    <!-- outdated translation 5252306542761552414 -->     <string name="creating_event" msgid="7516249252554059980">"Dogodek je ustvarjen"</string>
-    <!-- outdated translation 7716081507367732169 -->     <string name="saving_event" msgid="7694181017411177226">"Dogodek je shranjen"</string>
-    <!-- outdated translation 757898251276814787 -->     <string name="empty_event" msgid="9018699257414338634">"Prazen dogodek ni ustvarjen"</string>
-    <!-- outdated translation 608830786504021732 -->     <string name="creating_event_with_guest" msgid="8535098983005383300">"Povabila so poslana"</string>
-    <!-- outdated translation 6177245412801310483 -->     <string name="saving_event_with_guest" msgid="8678551213800311856">"Posodobitve so poslane"</string>
->>>>>>> 6899bd18
     <string name="alert_title" msgid="7869592820853066853">"Obvestila koledarja"</string>
     <string name="event_info_title" msgid="56024222340421620">"Ogled dogodka"</string>
     <string name="event_info_title_invite" msgid="9160326363769403865">"Povabilo na srečanje"</string>
@@ -105,11 +88,7 @@
     <string name="privacy_label" msgid="9215031965259597335">"Zasebnost"</string>
     <string name="reminders_label" msgid="7292389181815525676">"Dodaj opomnik"</string>
     <string name="no_syncable_calendars" msgid="7019488867045436129">"Ni koledarjev"</string>
-<<<<<<< HEAD
     <string name="no_calendars_found" msgid="8968682716053492187">"Pred dodajanjem dogodka morate v napravo dodati vsaj en račun za Google Koledar in narediti koledar viden. Dotaknite se možnosti »Dodaj račun«, da dodate račun (če ste ga pravkar dodali, počakajte, da se sinhroniziranje konča, in poskusite znova). Lahko se tudi dotaknete možnosti »Prekliči« in se prepričate, da je viden vsaj en koledar."</string>
-=======
-    <!-- outdated translation 4265845606733761102 -->     <string name="no_calendars_found" msgid="8968682716053492187">"Dogodka ne morete dodati, dokler v napravo ne dodate vsaj enega računa za Google Koledar in koledar nastavite, da je viden. Dotaknite se »Dodaj račun«, da dodate račun (če ste pravkar dodali račun, počakajte, da se konča sinhronizacija, in poskusite znova). Lahko se tudi dotaknete »Prekliči« in poskrbite, da je viden vsaj en koledar."</string>
->>>>>>> 6899bd18
     <string name="create_an_account_desc" msgid="7249605109240576895">"Koledar deluje bolje z Google Računom."\n\n"• Do njega lahko dostopate v katerem koli spletnem brskalniku"\n"• Varno varnostno kopiranje dogodkov"</string>
     <string name="add_account" msgid="1669072099756774952">"Dodaj račun"</string>
     <string name="view_event_calendar_label" msgid="6126231656338241140">"Koledar:"</string>
@@ -145,7 +124,6 @@
     <string name="yearly_plain" msgid="3652692085322162449">"Letno"</string>
     <string name="monthly_on_day" msgid="5370155265278821156">"Mesečno (na dan <xliff:g id="DAY_OF_MONTH">%s</xliff:g>)"</string>
     <string name="yearly" msgid="8576208380302949002">"Letno (na <xliff:g id="DATES">%s</xliff:g>)"</string>
-<<<<<<< HEAD
     <string name="custom" product="tablet" msgid="3806817351377723249">"Po meri (prilagajanje ni mogoče v tabličnem računalniku)"</string>
     <string name="custom" product="default" msgid="4137468716966004993">"Po meri (prilagajanje ni mogoče v telefonu)"</string>
     <string name="modify_event" msgid="5982876409997142690">"Spremeni samo ta dogodek"</string>
@@ -157,19 +135,6 @@
     <string name="change_response_title" msgid="7704714776070974984">"Spremeni odziv"</string>
     <string name="menu_general_preferences" msgid="2812705323334260708">"Splošne nastavitve"</string>
     <string name="menu_about_preferences" msgid="6124375438237674973">"O Koledarju"</string>
-=======
-    <!-- outdated translation 3784569535926286624 -->     <string name="custom" product="tablet" msgid="3806817351377723249">"Po meri ... (v tabličnem rač. ni mogoče prilag.)"</string>
-    <!-- outdated translation 3784569535926286624 -->     <string name="custom" product="default" msgid="4137468716966004993">"Po meri ... (v tabličnem rač. ni mogoče prilag.)"</string>
-    <!-- outdated translation 4501745557655992422 -->     <string name="modify_event" msgid="5982876409997142690">"Spremeni samo ta dogodek."</string>
-    <!-- outdated translation 7506579040966638538 -->     <string name="modify_all" msgid="4421657265864209041">"Spremeni vse dogodke v nizu."</string>
-    <!-- outdated translation 4333745734894639276 -->     <string name="modify_all_following" msgid="3017428541066390380">"Spremeni tega in vse prihodnje dogodke."</string>
-    <string name="new_event_dialog_label" msgid="7553105224561147916">"Nov dogodek"</string>
-    <string name="new_event_dialog_option" msgid="6154657379574669371">"Nov dogodek"</string>
-    <!-- outdated translation 8738491083082780492 -->     <string name="delete_this_event_title" msgid="518402946676919384">"Dogodek bo izbrisan."</string>
-    <string name="change_response_title" msgid="7704714776070974984">"Spremeni odziv"</string>
-    <!-- outdated translation 4057784477122524106 -->     <string name="menu_general_preferences" msgid="2812705323334260708">"Splošne nastavitve"</string>
-    <!-- outdated translation 160474554936812478 -->     <string name="menu_about_preferences" msgid="6124375438237674973">"O koledarju"</string>
->>>>>>> 6899bd18
     <string name="preferences_title" msgid="8045855493262131773">"Nastavitve"</string>
     <string name="preferences_general_title" msgid="2069075513760573117">"Nastavitev pogleda koledarja"</string>
     <string name="preferences_reminder_title" msgid="6940022527071973010">"Nastavitve opomnikov"</string>
@@ -177,19 +142,11 @@
     <string name="preferences_week_start_day_title" msgid="4619489296444901622">"Teden se začne v"</string>
     <string name="preferences_week_start_day_dialog" msgid="5181634128884089113">"Teden se začne v"</string>
     <string name="preferences_clear_search_history_title" msgid="6619916370215282982">"Počisti zgodovino iskanja"</string>
-<<<<<<< HEAD
     <string name="preferences_clear_search_history_summary" msgid="7864674093455778158">"Odstrani vsa iskanja, ki ste jih izvedli"</string>
     <string name="search_history_cleared" msgid="1536707558435227567">"Zgodovina iskanja je izbrisana."</string>
     <string name="preferences_alerts_title" msgid="6636088008103904020">"Obvestila"</string>
     <string name="preferences_alerts_vibrateWhen_title" msgid="8731372580674292759">"Vibriranje"</string>
     <string name="preferences_alerts_ringtone_title" msgid="7872809411438804447">"Izberite melodijo zvonjenja"</string>
-=======
-    <!-- outdated translation 5813077357221990 -->     <string name="preferences_clear_search_history_summary" msgid="7864674093455778158">"Odstrani vsa iskanja, ki ste jih izvedli"</string>
-    <!-- outdated translation 7317062958300188595 -->     <string name="search_history_cleared" msgid="1536707558435227567">"Zgodovina iskanja je počiščena"</string>
-    <string name="preferences_alerts_title" msgid="6636088008103904020">"Obvestila"</string>
-    <string name="preferences_alerts_vibrateWhen_title" msgid="8731372580674292759">"Vibriranje"</string>
-    <!-- outdated translation 7565118268120729644 -->     <string name="preferences_alerts_ringtone_title" msgid="7872809411438804447">"Izbira zvonjenja"</string>
->>>>>>> 6899bd18
     <string name="preferences_alerts_popup_title" msgid="6643468203670475296">"Pojavno obvestilo"</string>
     <string name="preferences_default_reminder_title" msgid="5188861433342733905">"Privzeti čas opomnika"</string>
     <string name="preferences_default_reminder_dialog" msgid="2490348857239323412">"Privzeti čas opomnika"</string>
